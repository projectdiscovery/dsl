package dsl

import (
	"archive/zip"
	"bytes"
	"compress/flate"
	"compress/gzip"
	"compress/zlib"
	"crypto/aes"
	"crypto/cipher"
	"crypto/hmac"
	"crypto/md5"
	"crypto/rand"
	"crypto/rsa"
	"crypto/sha1"
	"crypto/sha256"
	"crypto/sha512"
	"crypto/x509"
	"encoding/base64"
	"encoding/hex"
	"encoding/json"
<<<<<<< HEAD
	"encoding/pem"
=======
	"errors"
>>>>>>> 57274b50
	"fmt"
	"hash"
	"html"
	"io"
	"math"
	"net"
	"reflect"
	"regexp"
	"sort"
	"strconv"
	"strings"
	"time"

	"github.com/Knetic/govaluate"
	"github.com/Mzack9999/gcache"
	"github.com/asaskevich/govalidator"
	"github.com/hashicorp/go-version"
	"github.com/kataras/jwt"
	"github.com/logrusorgru/aurora"
	"github.com/projectdiscovery/dsl/deserialization"
	"github.com/projectdiscovery/dsl/llm"
	"github.com/projectdiscovery/dsl/randomip"
	"github.com/projectdiscovery/gologger"
	"github.com/projectdiscovery/gostruct"
	"github.com/projectdiscovery/mapcidr"
	jarm "github.com/projectdiscovery/utils/crypto/jarm"
	"github.com/projectdiscovery/utils/errkit"
	maputils "github.com/projectdiscovery/utils/maps"
	randint "github.com/projectdiscovery/utils/rand"
	stringsutil "github.com/projectdiscovery/utils/strings"
	"github.com/sashabaranov/go-openai"
	"github.com/spaolacci/murmur3"
	"golang.org/x/text/cases"
	"golang.org/x/text/language"
)

var (
	// FunctionNames is a list of function names for expression evaluation usages
	FunctionNames []string

	// DefaultHelperFunctions is a pre-compiled list of govaluate DSL functions
	DefaultHelperFunctions map[string]govaluate.ExpressionFunction

	funcSignatureRegex = regexp.MustCompile(`(\w+)\s*\((?:([\w\d,\s]+)\s+([.\w\d{}&*]+))?\)([\s.\w\d{}&*]+)?`)

	// ErrParsingArg is error when parsing value of argument
	// Use With Caution: Nuclei ignores this error in extractors(ref: https://github.com/projectdiscovery/nuclei/issues/3950)
	ErrParsingArg = errkit.New("error parsing argument value")

	DefaultMaxDecompressionSize = int64(10 * 1024 * 1024) // 10MB
	DefaultCacheSize            = 6144
	resultCache                 = gcache.New[string, interface{}](DefaultCacheSize).Build()
)

var PrintDebugCallback func(args ...interface{}) error

var functions []dslFunction

func AddFunction(function dslFunction) error {
	for _, f := range functions {
		if function.Name == f.Name {
			return errkit.New("duplicate helper function key defined")
		}
	}
	functions = append(functions, function)
	return nil
}

func MustAddFunction(function dslFunction) {
	if err := AddFunction(function); err != nil {
		panic(err)
	}
}

func init() {
	// note: index helper is zero based
	MustAddFunction(NewWithPositionalArgs("index", 2, true, func(args ...interface{}) (interface{}, error) {
		index, err := strconv.ParseInt(toString(args[1]), 10, 64)
		if err != nil {
			return nil, err
		}
		// If the first argument is a slice, we index into it
		switch v := args[0].(type) {
		case []string:
			l := int64(len(v))
			if index < 0 || index >= l {
				return nil, fmt.Errorf("index out of range for %v: %d", v, index)
			}
			return v[index], nil
		default:
			// Otherwise, we index into the string
			str := toString(v)
			l := int64(len(str))
			if index < 0 || index >= l {
				return nil, fmt.Errorf("index out of range for %v: %d", v, index)
			}
			return string(str[index]), nil
		}
	}))

	MustAddFunction(NewWithPositionalArgs("len", 1, true, func(args ...interface{}) (interface{}, error) {
		var length int
		value := reflect.ValueOf(args[0])
		switch value.Kind() {
		case reflect.Slice:
			length = value.Len()
		case reflect.Map:
			length = value.Len()
		default:
			length = len(toString(args[0]))
		}
		return float64(length), nil
	}))

	MustAddFunction(NewWithPositionalArgs("to_upper", 1, true, func(args ...interface{}) (interface{}, error) {
		return strings.ToUpper(toString(args[0])), nil
	}))
	MustAddFunction(NewWithPositionalArgs("to_lower", 1, true, func(args ...interface{}) (interface{}, error) {
		return strings.ToLower(toString(args[0])), nil
	}))
	MustAddFunction(NewWithMultipleSignatures("sort", []string{
		"(input string) string",
		"(input number) string",
		"(elements ...interface{}) []interface{}"},
		true,
		func(args ...interface{}) (interface{}, error) {
			argCount := len(args)
			switch argCount {
			case 0:
				return nil, ErrInvalidDslFunction
			case 1:
				runes := []rune(toString(args[0]))
				sort.Slice(runes, func(i int, j int) bool {
					return runes[i] < runes[j]
				})
				return string(runes), nil
			default:
				tokens := make([]string, 0, argCount)
				for _, arg := range args {
					tokens = append(tokens, toString(arg))
				}
				sort.Strings(tokens)
				return tokens, nil
			}
		},
	))

	MustAddFunction(NewWithMultipleSignatures("zip", []string{"(file_entry string, content string, ... ) []byte"}, true, func(args ...interface{}) (interface{}, error) {
		if len(args) == 0 || len(args)%2 != 0 {
			return nil, fmt.Errorf("zip function requires pairs of file entry and content")
		}

		buf := new(bytes.Buffer)
		zipWriter := zip.NewWriter(buf)

		for i := 0; i < len(args); i += 2 {
			fileEntry, ok := args[i].(string)
			if !ok {
				return nil, fmt.Errorf("file entry must be a string")
			}
			content, ok := args[i+1].(string)
			if !ok {
				return nil, fmt.Errorf("content must be a string")
			}

			f, err := zipWriter.Create(fileEntry)
			if err != nil {
				return nil, err
			}
			_, err = f.Write([]byte(content))
			if err != nil {
				return nil, err
			}
		}

		err := zipWriter.Close()
		if err != nil {
			return nil, err
		}

		return buf.Bytes(), nil
	}))
	MustAddFunction(NewWithMultipleSignatures("uniq", []string{
		"(input string) string",
		"(input number) string",
		"(elements ...interface{}) []interface{}"},
		true,
		func(args ...interface{}) (interface{}, error) {
			argCount := len(args)
			switch argCount {
			case 0:
				return nil, ErrInvalidDslFunction
			case 1:
				builder := &strings.Builder{}
				visited := make(map[rune]struct{})
				for _, i := range toString(args[0]) {
					if _, isRuneSeen := visited[i]; !isRuneSeen {
						builder.WriteRune(i)
						visited[i] = struct{}{}
					}
				}
				return builder.String(), nil
			default:
				result := make([]string, 0, argCount)
				visited := make(map[string]struct{})
				for _, i := range args[0:] {
					if _, isStringSeen := visited[toString(i)]; !isStringSeen {
						result = append(result, toString(i))
						visited[toString(i)] = struct{}{}
					}
				}
				return result, nil
			}
		},
	))
	MustAddFunction(NewWithPositionalArgs("repeat", 2, true, func(args ...interface{}) (interface{}, error) {
		count, err := strconv.Atoi(toString(args[1]))
		if err != nil {
			return nil, ErrInvalidDslFunction
		}
		return strings.Repeat(toString(args[0]), count), nil
	}))
	MustAddFunction(NewWithPositionalArgs("replace", 3, true, func(args ...interface{}) (interface{}, error) {
		return strings.ReplaceAll(toString(args[0]), toString(args[1]), toString(args[2])), nil
	}))
	MustAddFunction(NewWithPositionalArgs("replace_regex", 3, true, func(args ...interface{}) (interface{}, error) {
		compiled, err := regexp.Compile(toString(args[1]))
		if err != nil {
			return nil, err
		}
		return compiled.ReplaceAllString(toString(args[0]), toString(args[2])), nil
	}))
	MustAddFunction(NewWithPositionalArgs("trim", 2, true, func(args ...interface{}) (interface{}, error) {
		return strings.Trim(toString(args[0]), toString(args[1])), nil
	}))
	MustAddFunction(NewWithPositionalArgs("trim_left", 2, true, func(args ...interface{}) (interface{}, error) {
		return strings.TrimLeft(toString(args[0]), toString(args[1])), nil
	}))
	MustAddFunction(NewWithPositionalArgs("trim_right", 2, true, func(args ...interface{}) (interface{}, error) {
		return strings.TrimRight(toString(args[0]), toString(args[1])), nil
	}))
	MustAddFunction(NewWithPositionalArgs("trim_space", 1, true, func(args ...interface{}) (interface{}, error) {
		return strings.TrimSpace(toString(args[0])), nil
	}))
	MustAddFunction(NewWithPositionalArgs("trim_prefix", 2, true, func(args ...interface{}) (interface{}, error) {
		return strings.TrimPrefix(toString(args[0]), toString(args[1])), nil
	}))
	MustAddFunction(NewWithPositionalArgs("trim_suffix", 2, true, func(args ...interface{}) (interface{}, error) {
		return strings.TrimSuffix(toString(args[0]), toString(args[1])), nil
	}))
	MustAddFunction(NewWithPositionalArgs("reverse", 1, true, func(args ...interface{}) (interface{}, error) {
		return stringsutil.Reverse(toString(args[0])), nil
	}))
	MustAddFunction(NewWithPositionalArgs("base64", 1, true, func(args ...interface{}) (interface{}, error) {
		return base64.StdEncoding.EncodeToString([]byte(toString(args[0]))), nil
	}))
	MustAddFunction(NewWithPositionalArgs("gzip", 1, true, func(args ...interface{}) (interface{}, error) {
		buffer := &bytes.Buffer{}
		writer := gzip.NewWriter(buffer)
		if _, err := writer.Write([]byte(args[0].(string))); err != nil {
			_ = writer.Close()
			return "", err
		}
		_ = writer.Close()

		return buffer.String(), nil
	}))
	MustAddFunction(NewWithSingleSignature("gzip_decode",
		"(data string, optionalReadLimit int) string",
		true,
		func(args ...interface{}) (interface{}, error) {
			if len(args) == 0 {
				return nil, ErrInvalidDslFunction
			}

			argData := toString(args[0])
			readLimit := DefaultMaxDecompressionSize

			if len(args) > 1 {
				if limit, ok := args[1].(float64); ok {
					readLimit = int64(limit)
				}
			}

			reader, err := gzip.NewReader(strings.NewReader(argData))
			if err != nil {
				return "", err
			}
			limitReader := io.LimitReader(reader, readLimit)

			data, err := io.ReadAll(limitReader)
			if err != nil && err != io.EOF {
				_ = reader.Close()

				return "", err
			}
			_ = reader.Close()

			return string(data), nil
		}))
	MustAddFunction(NewWithPositionalArgs("zlib", 1, true, func(args ...interface{}) (interface{}, error) {
		buffer := &bytes.Buffer{}
		writer := zlib.NewWriter(buffer)
		if _, err := writer.Write([]byte(args[0].(string))); err != nil {
			_ = writer.Close()
			return "", err
		}
		_ = writer.Close()

		return buffer.String(), nil
	}))
	MustAddFunction(NewWithSingleSignature("zlib_decode",
		"(data string, optionalReadLimit int) string",
		true,
		func(args ...interface{}) (interface{}, error) {
			if len(args) == 0 {
				return nil, ErrInvalidDslFunction
			}

			argData := toString(args[0])
			readLimit := DefaultMaxDecompressionSize

			if len(args) > 1 {
				if limit, ok := args[1].(float64); ok {
					readLimit = int64(limit)
				}
			}

			reader, err := zlib.NewReader(strings.NewReader(argData))
			if err != nil {
				return "", err
			}
			limitReader := io.LimitReader(reader, readLimit)

			data, err := io.ReadAll(limitReader)
			if err != nil && err != io.EOF {
				_ = reader.Close()

				return "", err
			}
			_ = reader.Close()

			return string(data), nil
		}))

	MustAddFunction(NewWithPositionalArgs("deflate", 1, true, func(args ...interface{}) (interface{}, error) {
		buffer := &bytes.Buffer{}
		writer, err := flate.NewWriter(buffer, -1)
		if err != nil {
			return "", err
		}
		if _, err := writer.Write([]byte(args[0].(string))); err != nil {
			_ = writer.Close()
			return "", err
		}
		_ = writer.Close()

		return buffer.String(), nil
	}))
	MustAddFunction(NewWithSingleSignature("inflate",
		"(data string, optionalReadLimit int) string",
		true,
		func(args ...interface{}) (interface{}, error) {
			if len(args) == 0 {
				return nil, ErrInvalidDslFunction
			}

			argData := toString(args[0])
			readLimit := DefaultMaxDecompressionSize

			if len(args) > 1 {
				if limit, ok := args[1].(float64); ok {
					readLimit = int64(limit)
				}
			}

			reader := flate.NewReader(strings.NewReader(argData))
			limitReader := io.LimitReader(reader, readLimit)

			data, err := io.ReadAll(limitReader)
			if err != nil && err != io.EOF {
				_ = reader.Close()

				return "", err
			}
			_ = reader.Close()

			return string(data), nil
		}))

	MustAddFunction(NewWithSingleSignature("date_time",
		"(dateTimeFormat string, optionalUnixTime interface{}) string",
		false,
		func(arguments ...interface{}) (interface{}, error) {
			dateTimeFormat := toString(arguments[0])
			dateTimeFormatFragment := dateFormatRegex.FindAllStringSubmatch(dateTimeFormat, -1)

			argumentsSize := len(arguments)
			if argumentsSize < 1 && argumentsSize > 2 {
				return nil, ErrInvalidDslFunction
			}

			currentTime, err := parseTimeOrNow(arguments)
			if err != nil {
				return nil, err
			}

			if len(dateTimeFormatFragment) > 0 {
				return doSimpleTimeFormat(dateTimeFormatFragment, currentTime, dateTimeFormat)
			} else {
				return currentTime.Format(dateTimeFormat), nil
			}
		}))
	MustAddFunction(NewWithPositionalArgs("base64_py", 1, true, func(args ...interface{}) (interface{}, error) {
		// python encodes to base64 with lines of 76 bytes terminated by new line "\n"
		stdBase64 := base64.StdEncoding.EncodeToString([]byte(toString(args[0])))
		return insertInto(stdBase64, 76, '\n'), nil
	}))
	MustAddFunction(NewWithPositionalArgs("base64_decode", 1, true, func(args ...interface{}) (interface{}, error) {
		data, err := base64.StdEncoding.DecodeString(toString(args[0]))
		return string(data), err
	}))
	MustAddFunction(NewWithSingleSignature("url_encode",
		"(s string, optionalEncodeAllSpecialChars bool) string",
		true,
		func(args ...interface{}) (interface{}, error) {
			var encodeAllChars bool
			s := toString(args[0])

			if len(args) > 1 {
				switch v := args[1].(type) {
				case bool:
					encodeAllChars = v
				case int, int64:
					encodeAllChars = v == 1
				}
			}

			shouldEscape := func(c rune, encodeAllChars bool) bool {
				isAlphanums := (c >= 'A' && c <= 'Z') || (c >= 'a' && c <= 'z') || (c >= '0' && c <= '9')
				if encodeAllChars {
					return isAlphanums
				}

				return isAlphanums || (c == '-' || c == '_' || c == '.' || c == '!' || c == '~' || c == '*' || c == '\'' || c == '(' || c == ')')
			}

			var result strings.Builder
			for _, c := range s {
				if shouldEscape(c, encodeAllChars) {
					result.WriteRune(c)
				} else {
					for _, b := range []byte(string(c)) {
						result.WriteString(fmt.Sprintf("%%%02X", b))
					}
				}
			}
			return result.String(), nil
		},
	))
	MustAddFunction(NewWithPositionalArgs("url_decode", 1, true, func(args ...interface{}) (interface{}, error) {
		s := toString(args[0])
		var result strings.Builder
		for i := 0; i < len(s); i++ {
			if s[i] == '%' && i+2 < len(s) {
				if hex, err := strconv.ParseUint(s[i+1:i+3], 16, 8); err == nil {
					result.WriteByte(byte(hex))
					i += 2
				} else {
					result.WriteByte(s[i])
				}
			} else {
				result.WriteByte(s[i])
			}
		}
		return result.String(), nil
	}))
	MustAddFunction(NewWithPositionalArgs("hex_encode", 1, true, func(args ...interface{}) (interface{}, error) {
		return hex.EncodeToString([]byte(toString(args[0]))), nil
	}))
	MustAddFunction(NewWithPositionalArgs("hex_decode", 1, true, func(args ...interface{}) (interface{}, error) {
		decodeString, err := hex.DecodeString(toString(args[0]))
		return string(decodeString), err
	}))
	MustAddFunction(NewWithPositionalArgs("hmac", 3, true, func(args ...interface{}) (interface{}, error) {
		hashAlgorithm := args[0]
		data := args[1].(string)
		secretKey := args[2].(string)

		var hashFunction func() hash.Hash
		switch hashAlgorithm {
		case "sha1", "sha-1":
			hashFunction = sha1.New
		case "sha256", "sha-256":
			hashFunction = sha256.New
		case "sha512", "sha-512":
			hashFunction = sha512.New
		default:
			return nil, fmt.Errorf("unsupported hash algorithm: '%s'", hashAlgorithm)
		}

		h := hmac.New(hashFunction, []byte(secretKey))
		h.Write([]byte(data))
		return hex.EncodeToString(h.Sum(nil)), nil
	}))
	MustAddFunction(NewWithPositionalArgs("html_escape", 1, true, func(args ...interface{}) (interface{}, error) {
		return html.EscapeString(toString(args[0])), nil
	}))
	MustAddFunction(NewWithPositionalArgs("html_unescape", 1, true, func(args ...interface{}) (interface{}, error) {
		return html.UnescapeString(toString(args[0])), nil
	}))
	MustAddFunction(NewWithPositionalArgs("md5", 1, true, func(args ...interface{}) (interface{}, error) {
		return toHexEncodedHash(md5.New(), toString(args[0]))
	}))
	MustAddFunction(NewWithPositionalArgs("sha512", 1, true, func(args ...interface{}) (interface{}, error) {
		return toHexEncodedHash(sha512.New(), toString(args[0]))
	}))
	MustAddFunction(NewWithPositionalArgs("sha256", 1, true, func(args ...interface{}) (interface{}, error) {
		return toHexEncodedHash(sha256.New(), toString(args[0]))
	}))
	MustAddFunction(NewWithPositionalArgs("sha1", 1, true, func(args ...interface{}) (interface{}, error) {
		return toHexEncodedHash(sha1.New(), toString(args[0]))
	}))
	MustAddFunction(NewWithPositionalArgs("mmh3", 1, true, func(args ...interface{}) (interface{}, error) {
		hasher := murmur3.New32WithSeed(0)
		hasher.Write([]byte(fmt.Sprint(args[0]))) //nolint
		return fmt.Sprintf("%d", int32(hasher.Sum32())), nil
	}))
	MustAddFunction(NewWithPositionalArgs("contains", 2, true, func(args ...interface{}) (interface{}, error) {
		return strings.Contains(toString(args[0]), toString(args[1])), nil
	}))
	MustAddFunction(NewWithSingleSignature("contains_all",
		"(body interface{}, substrs ...string) bool",
		true,
		func(arguments ...interface{}) (interface{}, error) {
			body := toString(arguments[0])
			for _, value := range arguments[1:] {
				if !strings.Contains(body, toString(value)) {
					return false, nil
				}
			}
			return true, nil
		}))
	MustAddFunction(NewWithSingleSignature("contains_any",
		"(body interface{}, substrs ...string) bool",
		true,
		func(arguments ...interface{}) (interface{}, error) {
			body := toString(arguments[0])
			for _, value := range arguments[1:] {
				if strings.Contains(body, toString(value)) {
					return true, nil
				}
			}
			return false, nil
		}))
	MustAddFunction(NewWithSingleSignature("starts_with",
		"(str string, prefix ...string) bool",
		true,
		func(args ...interface{}) (interface{}, error) {
			if len(args) < 2 {
				return nil, ErrInvalidDslFunction
			}
			for _, prefix := range args[1:] {
				if strings.HasPrefix(toString(args[0]), toString(prefix)) {
					return true, nil
				}
			}
			return false, nil
		}))
	MustAddFunction(NewWithSingleSignature("line_starts_with",
		"(str string, prefix ...string) bool",
		true,
		func(args ...interface{}) (interface{}, error) {
			if len(args) < 2 {
				return nil, ErrInvalidDslFunction
			}
			for _, line := range strings.Split(toString(args[0]), "\n") {
				for _, prefix := range args[1:] {
					if strings.HasPrefix(line, toString(prefix)) {
						return true, nil
					}
				}
			}
			return false, nil
		}))
	MustAddFunction(NewWithSingleSignature("ends_with",
		"(str string, suffix ...string) bool",
		true,
		func(args ...interface{}) (interface{}, error) {
			if len(args) < 2 {
				return nil, ErrInvalidDslFunction
			}
			for _, suffix := range args[1:] {
				if strings.HasSuffix(toString(args[0]), toString(suffix)) {
					return true, nil
				}
			}
			return false, nil
		}))
	MustAddFunction(NewWithSingleSignature("line_ends_with",
		"(str string, suffix ...string) bool",
		true,
		func(args ...interface{}) (interface{}, error) {
			if len(args) < 2 {
				return nil, ErrInvalidDslFunction
			}
			for _, line := range strings.Split(toString(args[0]), "\n") {
				for _, suffix := range args[1:] {
					if strings.HasSuffix(line, toString(suffix)) {
						return true, nil
					}
				}
			}
			return false, nil
		}))
	MustAddFunction(NewWithSingleSignature("concat",
		"(args ...interface{}) string",
		true,
		func(arguments ...interface{}) (interface{}, error) {
			builder := &strings.Builder{}
			for _, argument := range arguments {
				builder.WriteString(toString(argument))
			}
			return builder.String(), nil
		}))
	MustAddFunction(NewWithMultipleSignatures("split", []string{
		"(input string, n int) []string",
		"(input string, separator string, optionalChunkSize) []string"},
		true,
		func(arguments ...interface{}) (interface{}, error) {
			argumentsSize := len(arguments)
			switch argumentsSize {
			case 2:
				input := toString(arguments[0])
				separatorOrCount := toString(arguments[1])

				count, err := strconv.Atoi(separatorOrCount)
				if err != nil {
					return strings.Split(input, separatorOrCount), nil
				}
				return toChunks(input, count), nil
			case 3:
				input := toString(arguments[0])
				separator := toString(arguments[1])
				count, err := strconv.Atoi(toString(arguments[2]))
				if err != nil {
					return nil, ErrInvalidDslFunction
				}
				return strings.SplitN(input, separator, count), nil
			default:
				return nil, ErrInvalidDslFunction
			}
		}))
	MustAddFunction(NewWithMultipleSignatures("join", []string{
		"(separator string, elements ...interface{}) string",
		"(separator string, elements []interface{}) string"},
		true,
		func(arguments ...interface{}) (interface{}, error) {
			argumentsSize := len(arguments)
			switch {
			case argumentsSize < 2:
				return nil, ErrInvalidDslFunction
			case argumentsSize == 2:
				separator := toString(arguments[0])
				elements, ok := arguments[1].([]string)

				if !ok {
					return nil, errkit.New("cannot cast elements into string")
				}

				return strings.Join(elements, separator), nil
			default:
				separator := toString(arguments[0])
				elements := arguments[1:argumentsSize]

				stringElements := make([]string, 0, argumentsSize)
				for _, element := range elements {
					if _, ok := element.([]string); ok {
						return nil, errkit.New("cannot use join on more than one slice element")
					}

					stringElements = append(stringElements, toString(element))
				}
				return strings.Join(stringElements, separator), nil
			}
		}))
	MustAddFunction(NewWithPositionalArgs("regex", 2, true, func(args ...interface{}) (interface{}, error) {
		compiled, err := regexp.Compile(toString(args[0]))
		if err != nil {
			return nil, err
		}
		return compiled.MatchString(toString(args[1])), nil
	}))
	MustAddFunction(NewWithSingleSignature("regex_all",
		"(pattern string, inputs ...string) bool",
		true,
		func(args ...interface{}) (interface{}, error) {
			if len(args) < 2 {
				return nil, ErrInvalidDslFunction
			}

			compiled, err := regexp.Compile(toString(args[0]))
			if err != nil {
				return nil, err
			}

			for _, arg := range args[1:] {
				if !compiled.MatchString(toString(arg)) {
					return false, nil
				}
			}

			return true, nil
		}))
	MustAddFunction(NewWithSingleSignature("regex_any",
		"(pattern string, inputs ...string) bool",
		true,
		func(args ...interface{}) (interface{}, error) {
			if len(args) < 2 {
				return nil, ErrInvalidDslFunction
			}

			pattern := toString(args[0])
			compiled, err := regexp.Compile(pattern)
			if err != nil {
				return nil, err
			}

			for _, arg := range args[1:] {
				if compiled.MatchString(toString(arg)) {
					return true, nil
				}
			}

			return false, nil
		}))
	MustAddFunction(NewWithSingleSignature("equals_any",
		"(s interface{}, subs ...interface{}) bool",
		true,
		func(args ...interface{}) (interface{}, error) {
			if len(args) < 2 {
				return nil, ErrInvalidDslFunction
			}

			s := toString(args[0])

			for _, arg := range args[1:] {
				if toString(arg) == s {
					return true, nil
				}
			}

			return false, nil
		}))
	MustAddFunction(NewWithPositionalArgs("remove_bad_chars", 2, true, func(args ...interface{}) (interface{}, error) {
		input := toString(args[0])
		badChars := toString(args[1])
		return TrimAll(input, badChars), nil
	}))
	MustAddFunction(NewWithSingleSignature("rand_char",
		"(optionalCharSet string) string",
		false,
		func(args ...interface{}) (interface{}, error) {
			charSet := letters + numbers

			argSize := len(args)
			if argSize != 0 && argSize != 1 {
				return nil, ErrInvalidDslFunction
			}

			if argSize >= 1 {
				inputCharSet := toString(args[0])
				if strings.TrimSpace(inputCharSet) != "" {
					charSet = inputCharSet
				}
			}
			rint, err := randint.IntN(len(charSet))
			return string(charSet[rint]), err
		}))
	MustAddFunction(NewWithSingleSignature("rand_base",
		"(length uint, optionalCharSet string) string",
		false,
		func(args ...interface{}) (interface{}, error) {
			var length int
			charSet := letters + numbers

			argSize := len(args)
			if argSize < 1 || argSize > 3 {
				return nil, ErrInvalidDslFunction
			}

			length = int(args[0].(float64))

			if argSize == 2 {
				inputCharSet := toString(args[1])
				if strings.TrimSpace(inputCharSet) != "" {
					charSet = inputCharSet
				}
			}
			return RandSeq(charSet, length), nil
		}))
	MustAddFunction(NewWithSingleSignature("rand_text_alphanumeric",
		"(length uint, optionalBadChars string) string",
		false,
		func(args ...interface{}) (interface{}, error) {
			length := 0
			badChars := ""

			argSize := len(args)
			if argSize != 1 && argSize != 2 {
				return nil, ErrInvalidDslFunction
			}

			length = int(args[0].(float64))

			if argSize == 2 {
				badChars = toString(args[1])
			}
			chars := TrimAll(letters+numbers, badChars)
			return RandSeq(chars, length), nil
		}))
	MustAddFunction(NewWithSingleSignature("rand_text_alpha",
		"(length uint, optionalBadChars string) string",
		false,
		func(args ...interface{}) (interface{}, error) {
			var length int
			badChars := ""

			argSize := len(args)
			if argSize != 1 && argSize != 2 {
				return nil, ErrInvalidDslFunction
			}

			length = int(args[0].(float64))

			if argSize == 2 {
				badChars = toString(args[1])
			}
			chars := TrimAll(letters, badChars)
			return RandSeq(chars, length), nil
		}))
	MustAddFunction(NewWithSingleSignature("rand_text_numeric",
		"(length uint, optionalBadNumbers string) string",
		false,
		func(args ...interface{}) (interface{}, error) {
			argSize := len(args)
			if argSize != 1 && argSize != 2 {
				return nil, ErrInvalidDslFunction
			}

			length := int(args[0].(float64))
			badNumbers := ""

			if argSize == 2 {
				badNumbers = toString(args[1])
			}

			chars := TrimAll(numbers, badNumbers)
			return RandSeq(chars, length), nil
		}))
	MustAddFunction(NewWithSingleSignature("rand_int",
		"(optionalMin, optionalMax uint) int",
		false,
		func(args ...interface{}) (interface{}, error) {
			argSize := len(args)
			if argSize > 2 {
				return nil, ErrInvalidDslFunction
			}

			min := 0
			max := math.MaxInt32

			if argSize >= 1 {
				min = int(args[0].(float64))
			}
			if argSize == 2 {
				max = int(args[1].(float64))
			}

			rint, err := randint.IntN(max - min)
			return rint + min, err
		}))
	MustAddFunction(NewWithSingleSignature("rand_ip",
		"(cidr ...string) string",
		false,
		func(args ...interface{}) (interface{}, error) {
			if len(args) == 0 {
				return nil, ErrInvalidDslFunction
			}
			var cidrs []string
			for _, arg := range args {
				cidrs = append(cidrs, arg.(string))
			}
			return randomip.GetRandomIPWithCidr(cidrs...)
		}))
	MustAddFunction(NewWithPositionalArgs("generate_java_gadget", 3, true, func(args ...interface{}) (interface{}, error) {
		gadget := args[0].(string)
		cmd := args[1].(string)
		encoding := args[2].(string)
		data := deserialization.GenerateJavaGadget(gadget, cmd, encoding)
		return data, nil
	}))
	MustAddFunction(NewWithSingleSignature("unix_time",
		"(optionalSeconds uint) float64",
		false,
		func(args ...interface{}) (interface{}, error) {
			seconds := 0

			argSize := len(args)
			if argSize != 0 && argSize != 1 {
				return nil, ErrInvalidDslFunction
			} else if argSize == 1 {
				seconds = int(args[0].(float64))
			}

			offset := time.Now().Add(time.Duration(seconds) * time.Second)
			return float64(offset.Unix()), nil
		}))
	MustAddFunction(NewWithSingleSignature("to_unix_time",
		"(input string, optionalLayout string) int64",
		true,
		func(args ...interface{}) (interface{}, error) {
			input := toString(args[0])

			nr, err := strconv.ParseFloat(input, 64)
			if err == nil {
				return int64(nr), nil
			}

			if len(args) == 1 {
				for _, layout := range defaultDateTimeLayouts {
					parsedTime, err := time.Parse(layout, input)
					if err == nil {
						return parsedTime.Unix(), nil
					}
				}
				return nil, fmt.Errorf("could not parse the current input with the default layouts")
			} else if len(args) == 2 {
				layout := toString(args[1])
				parsedTime, err := time.Parse(layout, input)
				if err != nil {
					return nil, fmt.Errorf("could not parse the current input with the '%s' layout", layout)
				}
				return parsedTime.Unix(), err
			} else {
				return nil, ErrInvalidDslFunction
			}
		}))
	MustAddFunction(NewWithSingleSignature("wait_for",
		"(seconds uint)",
		false,
		func(args ...interface{}) (interface{}, error) {
			if len(args) != 1 {
				return nil, ErrInvalidDslFunction
			}
			seconds := args[0].(float64)
			time.Sleep(time.Duration(seconds) * time.Second)
			return true, nil
		}))
	MustAddFunction(NewWithSingleSignature("compare_versions",
		"(firstVersion, constraints ...string) bool",
		true,
		func(args ...interface{}) (interface{}, error) {
			if len(args) < 2 {
				return nil, ErrInvalidDslFunction
			}

			firstParsed, parseErr := version.NewVersion(toString(args[0]))
			if parseErr != nil {
				return nil, errkit.Combine(ErrParsingArg, parseErr)
			}

			var versionConstraints []string
			for _, constraint := range args[1:] {
				versionConstraints = append(versionConstraints, toString(constraint))
			}
			constraint, constraintErr := version.NewConstraint(strings.Join(versionConstraints, ","))
			if constraintErr != nil {
				return nil, constraintErr
			}
			result := constraint.Check(firstParsed)
			return result, nil
		}))
	MustAddFunction(NewWithPositionalArgs("padding", 4, true, func(args ...interface{}) (interface{}, error) {
		// padding('Test String', 'A', 50, 'prefix') // will pad "Test String" up to 50 characters with "A" as padding byte, prefixing it.
		bLen := 0
		switch value := args[2].(type) {
		case float64:
			bLen = int(value)
		case int:
			bLen = value
		default:
			strLen := toString(args[2])
			floatVal, err := strconv.ParseFloat(strLen, 64)
			if err != nil {
				return nil, err
			}
			bLen = int(floatVal)
		}
		if bLen == 0 {
			return nil, errkit.New("invalid padding length")
		}
		bByte := []byte(toString(args[1]))
		if len(bByte) == 0 {
			return nil, errkit.New("invalid padding byte")
		}
		bData := []byte(toString(args[0]))
		dataLen := len(bData)
		if dataLen >= bLen {
			return toString(bData), nil // Note: if given string is longer than the desired length, it will not be truncated
		}

		padMode, ok := args[3].(string)
		if !ok || (padMode != "prefix" && padMode != "suffix") {
			return nil, errkit.New("padding mode must be 'prefix' or 'suffix'")
		}

		paddingLen := bLen - dataLen
		padding := make([]byte, paddingLen)
		for i := 0; i < paddingLen; i++ {
			padding[i] = bByte[i%len(bByte)]
		}

		if padMode == "prefix" {
			return toString(append(padding, bData...)), nil
		} else { // suffix
			return toString(append(bData, padding...)), nil
		}
	}))

	MustAddFunction(NewWithSingleSignature("print_debug",
		"(args ...interface{})",
		false,
		func(args ...interface{}) (interface{}, error) {
			if len(args) < 1 {
				return nil, ErrInvalidDslFunction
			}
			if PrintDebugCallback != nil {
				if err := PrintDebugCallback(args...); err != nil {
					return nil, err
				}
			} else {
				gologger.Info().Msgf("print_debug value: %s", fmt.Sprint(args))
			}
			return true, nil
		}))
	MustAddFunction(NewWithPositionalArgs("to_number", 1, true, func(args ...interface{}) (interface{}, error) {
		argStr := toString(args[0])
		if govalidator.IsInt(argStr) {
			sint, err := strconv.Atoi(argStr)
			return float64(sint), err
		} else if govalidator.IsFloat(argStr) {
			sint, err := strconv.ParseFloat(argStr, 64)
			return float64(sint), err
		}
		return nil, fmt.Errorf("%v could not be converted to int", argStr)
	}))
	MustAddFunction(NewWithPositionalArgs("to_string", 1, true, func(args ...interface{}) (interface{}, error) {
		return toString(args[0]), nil
	}))
	MustAddFunction(NewWithPositionalArgs("dec_to_hex", 1, true, func(args ...interface{}) (interface{}, error) {
		if number, ok := args[0].(float64); ok {
			hexNum := strconv.FormatInt(int64(number), 16)
			return toString(hexNum), nil
		}
		return nil, fmt.Errorf("invalid number: %T", args[0])
	}))
	MustAddFunction(NewWithPositionalArgs("hex_to_dec", 1, true, func(args ...interface{}) (interface{}, error) {
		return stringNumberToDecimal(args, "0x", 16)
	}))
	MustAddFunction(NewWithPositionalArgs("oct_to_dec", 1, true, func(args ...interface{}) (interface{}, error) {
		return stringNumberToDecimal(args, "0o", 8)
	}))
	MustAddFunction(NewWithPositionalArgs("bin_to_dec", 1, true, func(args ...interface{}) (interface{}, error) {
		return stringNumberToDecimal(args, "0b", 2)
	}))
	MustAddFunction(NewWithSingleSignature("substr",
		"(str string, start int, optionalEnd int)",
		true,
		func(args ...interface{}) (interface{}, error) {
			if len(args) < 2 {
				return nil, ErrInvalidDslFunction
			}
			argStr := toString(args[0])
			if len(argStr) == 0 {
				return nil, errkit.New("empty string")
			}
			start, err := strconv.Atoi(toString(args[1]))
			if err != nil {
				return nil, errkit.Wrap(err, "invalid start position")
			}
			if start > len(argStr) {
				return nil, errkit.New("start position bigger than slice length")
			}
			if len(args) == 2 {
				return argStr[start:], nil
			}

			end, err := strconv.Atoi(toString(args[2]))
			if err != nil {
				return nil, errkit.New("invalid end position")
			}
			if end < 0 {
				return nil, errkit.New("negative end position")
			}
			if end < start {
				return nil, errkit.New("end position before start")
			}
			if end > len(argStr) {
				return nil, errkit.New("end position bigger than slice length start")
			}
			return argStr[start:end], nil
		}))
	MustAddFunction(NewWithPositionalArgs("aes_cbc", 3, false, func(args ...interface{}) (interface{}, error) {
		bKey := []byte(args[1].(string))
		bIV := []byte(args[2].(string))
		bPlaintext := pkcs5padding([]byte(args[0].(string)), aes.BlockSize, len(args[0].(string)))
		block, _ := aes.NewCipher(bKey)
		ciphertext := make([]byte, len(bPlaintext))
		mode := cipher.NewCBCEncrypter(block, bIV)
		mode.CryptBlocks(ciphertext, bPlaintext)
		return ciphertext, nil
	}))
	MustAddFunction(NewWithPositionalArgs("aes_gcm", 2, false, func(args ...interface{}) (interface{}, error) {
		key := args[0].(string)
		value := args[1].(string)

		c, err := aes.NewCipher([]byte(key))
		if nil != err {
			return "", err
		}
		gcm, err := cipher.NewGCM(c)
		if nil != err {
			return "", err
		}

		nonce := make([]byte, gcm.NonceSize())

		if _, err = rand.Read(nonce); err != nil {
			return "", err
		}
		data := gcm.Seal(nonce, nonce, []byte(value), nil)
		return data, nil
	}))
	MustAddFunction(NewWithSingleSignature("generate_jwt",
		"(jsonString, algorithm, optionalSignature string, optionalMaxAgeUnix interface{}) string",
		true,
		func(args ...interface{}) (interface{}, error) {
			var algorithm string
			var optionalSignature []byte
			var optionalMaxAgeUnix time.Time

			var signOpts []jwt.SignOption
			var jsonData jwt.Map

			argSize := len(args)

			if argSize < 2 || argSize > 4 {
				return nil, ErrInvalidDslFunction
			}
			jsonString := args[0].(string)

			err := json.Unmarshal([]byte(jsonString), &jsonData)
			if err != nil {
				return nil, err
			}

			var jwtAlgorithm jwt.Alg
			alg := args[1].(string)
			algorithm = strings.ToUpper(alg)

			switch algorithm {
			case "":
				jwtAlgorithm = jwt.NONE
			case "HS256":
				jwtAlgorithm = jwt.HS256
			case "HS384":
				jwtAlgorithm = jwt.HS384
			case "HS512":
				jwtAlgorithm = jwt.HS512
			case "RS256":
				jwtAlgorithm = jwt.RS256
			case "RS384":
				jwtAlgorithm = jwt.RS384
			case "RS512":
				jwtAlgorithm = jwt.RS512
			case "PS256":
				jwtAlgorithm = jwt.PS256
			case "PS384":
				jwtAlgorithm = jwt.PS384
			case "PS512":
				jwtAlgorithm = jwt.PS512
			case "ES256":
				jwtAlgorithm = jwt.ES256
			case "ES384":
				jwtAlgorithm = jwt.ES384
			case "ES512":
				jwtAlgorithm = jwt.ES512
			case "EDDSA":
				jwtAlgorithm = jwt.EdDSA
			}

			if isjwtAlgorithmNone(alg) {
				jwtAlgorithm = &algNONE{algValue: alg}
			}
			if jwtAlgorithm == nil {
				return nil, fmt.Errorf("invalid algorithm: %s", algorithm)
			}

			if argSize > 2 {
				optionalSignature = []byte(args[2].(string))
			}

			if argSize > 3 {
				times := make([]interface{}, 2)
				times[0] = nil
				times[1] = args[3]

				optionalMaxAgeUnix, err = parseTimeOrNow(times)
				if err != nil {
					return nil, err
				}

				duration := time.Until(optionalMaxAgeUnix)
				signOpts = append(signOpts, jwt.MaxAge(duration))
			}

			return jwt.Sign(jwtAlgorithm, optionalSignature, jsonData, signOpts...)
		}))
	MustAddFunction(NewWithPositionalArgs("json_minify", 1, true, func(args ...interface{}) (interface{}, error) {
		var data map[string]interface{}

		err := json.Unmarshal([]byte(args[0].(string)), &data)
		if err != nil {
			return nil, err
		}

		minified, err := json.Marshal(data)
		if err != nil {
			return nil, err
		}

		return string(minified), nil
	}))
	MustAddFunction(NewWithPositionalArgs("json_prettify", 1, true, func(args ...interface{}) (interface{}, error) {
		var buf bytes.Buffer

		err := json.Indent(&buf, []byte(args[0].(string)), "", "    ")
		if err != nil {
			return nil, err
		}

		return buf.String(), nil
	}))
	MustAddFunction(NewWithPositionalArgs("ip_format", 2, true, func(args ...interface{}) (interface{}, error) {
		ipFormat, err := strconv.ParseInt(toString(args[1]), 10, 64)
		if err != nil {
			return nil, err
		}
		if ipFormat <= 0 || ipFormat > 11 {
			return nil, fmt.Errorf("invalid format, format must be in range 1-11")
		}
		formattedIps := mapcidr.AlterIP(toString(args[0]), []string{toString(args[1])}, 3, false)
		if len(formattedIps) == 0 {
			return nil, fmt.Errorf("no formatted IP returned")
		}
		return formattedIps[0], nil
	}))
	MustAddFunction(NewWithSingleSignature("llm_prompt",
		"(prompt string, optionalModel string) string",
		false,
		func(args ...interface{}) (interface{}, error) {
			if len(args) < 1 {
				return nil, ErrInvalidDslFunction
			}

			prompt, ok := args[0].(string)
			if !ok {
				return nil, errors.New("invalid prompt")
			}

			model := openai.GPT4oMini // default model
			if len(args) == 2 {
				if model, ok = args[1].(string); !ok {
					return nil, errors.New("invalid model")
				}
			}

			return llm.Query(prompt, model)
		}))
	MustAddFunction(NewWithPositionalArgs("unpack", 2, true, func(args ...interface{}) (interface{}, error) {
		// format as string (ref: https://docs.python.org/3/library/struct.html#format-characters)
		format, ok := args[0].(string)
		if !ok {
			return nil, errors.New("invalid format")
		}
		// binary packed data
		data, ok := args[1].(string)
		if !ok {
			return nil, errors.New("invalid data")
		}
		// convert flat format into slice (eg. ">I" => [">","I"])
		var formatParts []string
		for idx := range format {
			formatParts = append(formatParts, string(format[idx]))
		}
		// the dsl function supports unpacking only one type at a time
		unpackedData, err := gostruct.UnPack(formatParts, []byte(data))
		if len(unpackedData) > 0 {
			return unpackedData[0], err
		}
		return nil, errors.New("no result")
	}))
	MustAddFunction(NewWithSingleSignature("xor",
		"(args ...interface{}) interface{}",
		true,
		func(args ...interface{}) (interface{}, error) {
			if len(args) < 2 {
				return nil, errors.New("at least two arguments needed")
			}

			n := -1
			for _, arg := range args {
				var b []byte
				switch v := arg.(type) {
				case string:
					b = []byte(v)
				case []byte:
					b = v
				default:
					return nil, fmt.Errorf("invalid argument type %T", arg)
				}
				if n == -1 {
					n = len(b)
				} else if len(b) != n {
					return nil, errors.New("all arguments must have the same length")
				}
			}

			result := make([]byte, n)
			for i := 0; i < n; i++ {
				for _, arg := range args {
					b, ok := arg.([]byte)
					if !ok {
						b = []byte(arg.(string))
					}
					result[i] ^= b[i]
				}
			}

			return result, nil
		}))
	MustAddFunction(NewWithSingleSignature("public_ip",
		"() string",
		true,
		func(args ...interface{}) (interface{}, error) {
			publicIP := GetPublicIP()
			if publicIP == "" {
				return nil, errors.New("could not retrieve public ip")
			}
			return publicIP, nil
		}))

	MustAddFunction(NewWithPositionalArgs("jarm", 1, true, func(args ...interface{}) (interface{}, error) {
		host, ok := args[0].(string)
		if !ok {
			return nil, errors.New("invalid target")
		}
		hostname, portRaw, err := net.SplitHostPort(host)
		if err != nil {
			return nil, err
		}
		port, err := strconv.Atoi(portRaw)
		if err != nil {
			return nil, err
		}
		return jarm.HashWithDialer(nil, hostname, port, 10)
	}))

	MustAddFunction(NewWithSingleSignature("count",
		"(str, substr string) int",
		true,
		func(args ...interface{}) (interface{}, error) {
			if len(args) < 2 {
				return nil, ErrInvalidDslFunction
			}

			str := toString(args[0])
			substr := toString(args[1])

			return strings.Count(str, substr), nil
		},
	))

	MustAddFunction(NewWithSingleSignature("to_title",
		"(s, optionalLang string) string",
		true,
		func(args ...interface{}) (interface{}, error) {
			var lang = language.Und
			var s string
			var err error

			argSize := len(args)
			if argSize < 1 {
				return nil, ErrInvalidDslFunction
			}
			s = toString(args[0])

			if argSize >= 2 {
				lang, err = language.Parse(toString(args[1]))
				if err != nil {
					lang = language.Und
				}
			}

			return cases.Title(lang).String(s), nil
		}))

	MustAddFunction(NewWithPositionalArgs("gzip_mtime", 1, true, func(args ...interface{}) (interface{}, error) {
		if len(args) == 0 {
			return nil, ErrInvalidDslFunction
		}

		argData := toString(args[0])
		readLimit := DefaultMaxDecompressionSize

		reader, err := gzip.NewReader(io.LimitReader(strings.NewReader(argData), readLimit))
		if err != nil {
			return "", err
		}

		var mtime int64
		if !reader.ModTime.IsZero() {
			mtime = reader.ModTime.Unix()
		}
		_ = reader.Close()

		return float64(mtime), nil
	}))

	MustAddFunction(NewWithPositionalArgs("rsa_encrypt",
		2,
		true,
		func(args ...interface{}) (interface{}, error) {
			if len(args) != 2 {
				return nil, errors.New("rsa_encrypt expects 2 arguments: plaintext, pemPublicKey")
			}

			plaintext, ok1 := args[0].(string)
			publicKeyPem, ok2 := args[1].(string)

			if !ok1 || !ok2 {
				return nil, errors.New("invalid arguments")
			}

			block, _ := pem.Decode([]byte(publicKeyPem))
			if block == nil {
				return nil, errors.New("invalid PEM format")
			}

			pub, err := x509.ParsePKIXPublicKey(block.Bytes)
			if err != nil {
				return nil, err
			}

			rsaPub, ok := pub.(*rsa.PublicKey)
			if !ok {
				return nil, errors.New("not an RSA public key")
			}

			ciphertext, err := rsa.EncryptPKCS1v15(rand.Reader, rsaPub, []byte(plaintext))
			if err != nil {
				return nil, fmt.Errorf("RSA encryption failed: %w", err)
			}
			return base64.StdEncoding.EncodeToString(ciphertext), nil
		}),
	)

	DefaultHelperFunctions = HelperFunctions()
	FunctionNames = GetFunctionNames(DefaultHelperFunctions)
}

func NewWithSingleSignature(name, signature string, cacheable bool, logic govaluate.ExpressionFunction) dslFunction {
	return NewWithMultipleSignatures(name, []string{signature}, cacheable, logic)
}

func NewWithMultipleSignatures(name string, signatures []string, cacheable bool, expr govaluate.ExpressionFunction) dslFunction {
	function := dslFunction{
		Name:               name,
		Signatures:         signatures,
		ExpressionFunction: expr,
		IsCacheable:        cacheable,
	}

	return function
}

func NewWithPositionalArgs(name string, numberOfArgs int, cacheable bool, expr govaluate.ExpressionFunction) dslFunction {
	function := dslFunction{
		Name:               name,
		NumberOfArgs:       numberOfArgs,
		ExpressionFunction: expr,
		IsCacheable:        cacheable,
	}
	return function
}

// HelperFunctions returns the dsl helper functions
func HelperFunctions() map[string]govaluate.ExpressionFunction {
	helperFunctions := make(map[string]govaluate.ExpressionFunction)

	for _, function := range functions {
		helperFunctions[function.Name] = function.Exec
		// for backwards compatibility
		helperFunctions[strings.ReplaceAll(function.Name, "_", "")] = function.Exec
	}

	return helperFunctions
}

// AddMultiSignatureHelperFunction allows creation of additional helper functions to be supported with templates
// Deprecated: Use AddFunction(NewWithMultipleSignatures(...)) - kept for backward compatibility
func AddMultiSignatureHelperFunction(key string, signatureparts []string, cacheable bool, value func(args ...interface{}) (interface{}, error)) error {
	function := NewWithMultipleSignatures(key, signatureparts, cacheable, value)
	return AddFunction(function)
}

func GetFunctionNames(heperFunctions map[string]govaluate.ExpressionFunction) []string {
	return maputils.GetKeys(heperFunctions)
}

func GetPrintableDslFunctionSignatures(noColor bool) string {
	if noColor {
		return aggregate(getDslFunctionSignatures())
	}
	return aggregate(colorizeDslFunctionSignatures())
}

func getDslFunctionSignatures() []string {
	var result []string
	for _, function := range functions {
		result = append(result, function.GetSignatures()...)
	}
	return result
}

func colorizeDslFunctionSignatures() []string {
	signatures := getDslFunctionSignatures()

	colorToOrange := func(value string) string {
		return aurora.Index(208, value).String()
	}

	result := make([]string, 0, len(signatures))

	for _, signature := range signatures {
		subMatchSlices := funcSignatureRegex.FindAllStringSubmatch(signature, -1)
		if len(subMatchSlices) != 1 {
			result = append(result, signature)
			continue
		}
		matches := subMatchSlices[0]
		if len(matches) != 5 {
			result = append(result, signature)
			continue
		}

		functionParameters := strings.Split(matches[2], ",")

		var coloredParameterAndTypes []string
		for _, functionParameter := range functionParameters {
			functionParameter = strings.TrimSpace(functionParameter)
			paramAndType := strings.Split(functionParameter, " ")
			if len(paramAndType) == 1 {
				coloredParameterAndTypes = append(coloredParameterAndTypes, paramAndType[0])
			} else if len(paramAndType) == 2 {
				coloredParameterAndTypes = append(coloredParameterAndTypes, fmt.Sprintf("%s %s", paramAndType[0], colorToOrange(paramAndType[1])))
			}
		}

		highlightedParams := strings.TrimSpace(fmt.Sprintf("%s %s", strings.Join(coloredParameterAndTypes, ", "), colorToOrange(matches[3])))
		colorizedDslSignature := fmt.Sprintf("%s(%s)%s", aurora.BrightYellow(matches[1]).String(), highlightedParams, colorToOrange(matches[4]))

		result = append(result, colorizedDslSignature)
	}

	return result
}<|MERGE_RESOLUTION|>--- conflicted
+++ resolved
@@ -19,11 +19,8 @@
 	"encoding/base64"
 	"encoding/hex"
 	"encoding/json"
-<<<<<<< HEAD
 	"encoding/pem"
-=======
 	"errors"
->>>>>>> 57274b50
 	"fmt"
 	"hash"
 	"html"
