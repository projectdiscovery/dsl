--- conflicted
+++ resolved
@@ -19,10 +19,7 @@
 	"encoding/base64"
 	"encoding/hex"
 	"encoding/json"
-<<<<<<< HEAD
-=======
 	"encoding/pem"
->>>>>>> 83707410
 	"errors"
 	"fmt"
 	"hash"
@@ -52,12 +49,8 @@
 	"github.com/projectdiscovery/gostruct"
 	"github.com/projectdiscovery/mapcidr"
 	jarm "github.com/projectdiscovery/utils/crypto/jarm"
-<<<<<<< HEAD
-	errorutil "github.com/projectdiscovery/utils/errors"
-=======
 	"github.com/projectdiscovery/utils/errkit"
 	"github.com/projectdiscovery/utils/html"
->>>>>>> 83707410
 	maputils "github.com/projectdiscovery/utils/maps"
 	randint "github.com/projectdiscovery/utils/rand"
 	stringsutil "github.com/projectdiscovery/utils/strings"
@@ -80,20 +73,14 @@
 	// Use With Caution: Nuclei ignores this error in extractors(ref: https://github.com/projectdiscovery/nuclei/issues/3950)
 	ErrParsingArg = errkit.New("error parsing argument value")
 
-<<<<<<< HEAD
 	errDuplicateFunc = errors.New("duplicate function")
 
-	DefaultMaxDecompressionSize                                   = int64(10 * 1024 * 1024) // 10MB
-	DefaultCacheSize                                              = 250
-	resultCache                 gcache.Cache[string, interface{}] = gcache.New[string, interface{}](DefaultCacheSize).Build()
-
-	// Initialize faker functions
-	faker = gofakeit.New(0)
-=======
 	DefaultMaxDecompressionSize = int64(10 * 1024 * 1024) // 10MB
 	DefaultCacheSize            = 6144
 	resultCache                 = gcache.New[string, interface{}](DefaultCacheSize).Build()
->>>>>>> 83707410
+
+	// Initialize faker functions
+	faker = gofakeit.New(0)
 )
 
 var PrintDebugCallback func(args ...interface{}) error
@@ -104,11 +91,7 @@
 func AddFunction(function dslFunction) error {
 	for _, f := range functions {
 		if function.Name == f.Name {
-<<<<<<< HEAD
-			return fmt.Errorf("%w: %q", errDuplicateFunc, f.Name)
-=======
-			return errkit.New("duplicate helper function key defined")
->>>>>>> 83707410
+			return errkit.Wrapf(errDuplicateFunc, "duplicate helper function key: %q", f.Name)
 		}
 	}
 	functions = append(functions, function)
@@ -1037,11 +1020,7 @@
 
 			firstParsed, parseErr := version.NewVersion(toString(args[0]))
 			if parseErr != nil {
-<<<<<<< HEAD
-				return nil, errorutil.NewWithErr(ErrParsingArg).Wrap(parseErr)
-=======
 				return nil, errkit.Combine(ErrParsingArg, parseErr)
->>>>>>> 83707410
 			}
 
 			var versionConstraints []string
@@ -1164,11 +1143,7 @@
 			}
 			start, err := strconv.Atoi(toString(args[1]))
 			if err != nil {
-<<<<<<< HEAD
-				return nil, errorutil.NewWithErr(err).Msgf("invalid start position")
-=======
 				return nil, errkit.Wrap(err, "invalid start position")
->>>>>>> 83707410
 			}
 			if start > len(argStr) {
 				return nil, errkit.New("start position bigger than slice length")
@@ -1497,8 +1472,6 @@
 			return cases.Title(lang).String(s), nil
 		},
 	))
-<<<<<<< HEAD
-=======
 
 	MustAddFunction(NewWithSingleSignature("cookie_unsign",
 		"(s string) string", false,
@@ -1586,7 +1559,6 @@
 			return base64.StdEncoding.EncodeToString(ciphertext), nil
 		}),
 	)
->>>>>>> 83707410
 
 	DefaultHelperFunctions = HelperFunctions()
 	FunctionNames = GetFunctionNames(DefaultHelperFunctions)
