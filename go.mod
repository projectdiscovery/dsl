--- conflicted
+++ resolved
@@ -54,12 +54,8 @@
 	github.com/tidwall/gjson v1.18.0 // indirect
 	github.com/tidwall/match v1.1.1 // indirect
 	github.com/tidwall/pretty v1.2.1 // indirect
-<<<<<<< HEAD
-	github.com/ulikunitz/xz v0.5.12 // indirect
+	github.com/ulikunitz/xz v0.5.15 // indirect
 	github.com/xdg-go/pbkdf2 v1.0.0 // indirect
-=======
-	github.com/ulikunitz/xz v0.5.14 // indirect
->>>>>>> e590dc75
 	go.uber.org/multierr v1.11.0 // indirect
 	go4.org v0.0.0-20230225012048-214862532bf5 // indirect
 	golang.org/x/mod v0.22.0 // indirect
